--- conflicted
+++ resolved
@@ -188,7 +188,7 @@
 	b.pkiStorageVersion.Store(0)
 
 	b.crlBuilder = &crlBuilder{}
-<<<<<<< HEAD
+	b.isOcspDisabled = atomic2.NewBool(false)
 
 	b.certsCounted = atomic2.NewBool(false)
 	b.certCount = new(uint32)
@@ -196,9 +196,6 @@
 	b.possibleDoubleCountedSerials = make([]string, 0, 250)
 	b.possibleDoubleCountedRevokedSerials = make([]string, 0, 250)
 
-=======
-	b.isOcspDisabled = atomic2.NewBool(false)
->>>>>>> 7ee99d0b
 	return &b
 }
 
@@ -324,7 +321,9 @@
 
 // initialize is used to perform a possible PKI storage migration if needed
 func (b *backend) initialize(ctx context.Context, _ *logical.InitializationRequest) error {
-<<<<<<< HEAD
+	// load ocsp enabled status
+	setOcspStatus(b, ctx)
+
 	err := b.initializePKIIssuersStorage(ctx)
 	if err != nil {
 		return err
@@ -340,11 +339,7 @@
 }
 
 func (b *backend) initializePKIIssuersStorage(ctx context.Context) error {
-=======
-	// load ocsp enabled status
-	setOcspStatus(b, ctx)
-
->>>>>>> 7ee99d0b
+
 	// Grab the lock prior to the updating of the storage lock preventing us flipping
 	// the storage flag midway through the request stream of other requests.
 	b.issuersLock.Lock()
