{
  "openapi": "3.0.2",
  "info": {
    "title": "HashiCorp Vault API",
    "description": "HTTP API that gives you full access to Vault. All API routes are prefixed with `/v1/`.",
    "version": "<vault_version>",
    "license": {
      "name": "Mozilla Public License 2.0",
      "url": "https://www.mozilla.org/en-US/MPL/2.0"
    }
  },
  "paths": {
    "/foo/{id}": {
      "description": "Synopsis",
      "x-vault-createSupported": true,
      "x-vault-sudo": true,
      "x-vault-displayAttrs": {
        "navigation": true
      },
      "parameters": [
        {
          "name": "format",
          "description": "a query param",
          "in": "query",
          "schema": {
            "type": "string"
          }
        },
        {
          "name": "id",
          "description": "id path parameter",
          "in": "path",
          "schema": {
            "type": "string"
          },
          "required": true
        }
      ],
      "get": {
        "operationId": "kv-read-foo-id",
        "tags": [
          "secrets"
        ],
        "summary": "My Summary",
        "description": "My Description",
        "responses": {
          "200": {
            "description": "OK"
          }
        },
        "parameters": [
          {
            "name": "list",
            "description": "Return a list if `true`",
            "in": "query",
            "schema": {
              "type": "string"
            }
          }
        ]
      },
      "post": {
        "operationId": "kv-write-foo-id",
        "tags": [
          "secrets"
        ],
        "summary": "Update Summary",
        "description": "Update Description",
        "requestBody": {
          "required": true,
          "content": {
            "application/json": {
              "schema": {
<<<<<<< HEAD
                "$ref": "#/components/schemas/kv-write-foo-id-request"
=======
                "$ref": "#/components/schemas/KvWriteFooIdRequest"
>>>>>>> 31d7bd3b
              }
            }
          }
        },
        "responses": {
          "200": {
            "description": "OK"
          }
        }
      }
    }
  },
  "components": {
    "schemas": {
<<<<<<< HEAD
      "kv-write-foo-id-request": {
=======
      "KvWriteFooIdRequest": {
>>>>>>> 31d7bd3b
        "type": "object",
        "required": [
          "age"
        ],
        "properties": {
          "flavors": {
            "type": "array",
            "description": "the flavors",
            "items": {
              "type": "string"
            }
          },
          "age": {
            "type": "integer",
            "description": "the age",
            "enum": [
              1,
              2,
              3
            ],
            "x-vault-displayAttrs": {
              "name": "Age",
              "sensitive": true,
              "group": "Some Group",
              "value": 7
            }
          },
          "name": {
            "type": "string",
            "description": "the name",
            "default": "Larry",
            "pattern": "\\w([\\w-.]*\\w)?"
          },
          "x-abc-token": {
            "type": "string",
            "description": "a header value",
            "enum": [
              "a",
              "b",
              "c"
            ]
          },
          "maximum": {
            "type": "integer",
            "description": "a maximum value",
            "format": "int64"
          }
        }
      }
    }
  }
}<|MERGE_RESOLUTION|>--- conflicted
+++ resolved
@@ -71,11 +71,7 @@
           "content": {
             "application/json": {
               "schema": {
-<<<<<<< HEAD
-                "$ref": "#/components/schemas/kv-write-foo-id-request"
-=======
                 "$ref": "#/components/schemas/KvWriteFooIdRequest"
->>>>>>> 31d7bd3b
               }
             }
           }
@@ -90,11 +86,7 @@
   },
   "components": {
     "schemas": {
-<<<<<<< HEAD
-      "kv-write-foo-id-request": {
-=======
       "KvWriteFooIdRequest": {
->>>>>>> 31d7bd3b
         "type": "object",
         "required": [
           "age"
