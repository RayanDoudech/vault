<<<<<<< HEAD
# Note: in order to use the openSUSE Leap AMIs, the AWS account in use must have an
# active subscription. There is no additional charge for using these instances other
# than the usage AWS usage charges, but because the images belong to an AWS Marketplace 
# owner (679593333241), you must accept their terms and conditions.
# openSUSE Leap arm64 subscription: https://aws.amazon.com/marketplace/server/procurement?productId=a516e959-df54-4035-bb1a-63599b7a6df9
# opensuse leap amd64 subscription: https://aws.amazon.com/marketplace/server/procurement?productId=5535c495-72d4-4355-b169-54ffa874f849
=======
# Copyright (c) HashiCorp, Inc.
# SPDX-License-Identifier: BUSL-1.1
>>>>>>> d6b7e5bf

locals {
  architectures      = toset(["arm64", "x86_64"])
  amazon_owner_id    = "591542846629"
  canonical_owner_id = "099720109477"
  sles_owner_id      = "013907871322"
  suse_owner_id      = "679593333241"
  rhel_owner_id      = "309956199498"
  ids = {
    "arm64" = {
      "rhel" = {
        "8.8" = data.aws_ami.rhel_88["arm64"].id
        "9.1" = data.aws_ami.rhel_91["arm64"].id
      }
      "ubuntu" = {
        "18.04" = data.aws_ami.ubuntu_1804["arm64"].id
        "20.04" = data.aws_ami.ubuntu_2004["arm64"].id
        "22.04" = data.aws_ami.ubuntu_2204["arm64"].id
      }
      "amazon_linux" = {
        "amzn2" = data.aws_ami.amazon_linux_2["arm64"].id
      }
      "leap" = {
        "15.4" = data.aws_ami.leap_154["arm64"].id
        "15.5" = data.aws_ami.leap_155["arm64"].id
      }
    }
    "amd64" = {
      "rhel" = {
        "7.9" = data.aws_ami.rhel_79.id
        "8.8" = data.aws_ami.rhel_88["x86_64"].id
        "9.1" = data.aws_ami.rhel_91["x86_64"].id
      }
      "ubuntu" = {
        "18.04" = data.aws_ami.ubuntu_1804["x86_64"].id
        "20.04" = data.aws_ami.ubuntu_2004["x86_64"].id
        "22.04" = data.aws_ami.ubuntu_2204["x86_64"].id
      }
      "amazon_linux" = {
        "amzn2" = data.aws_ami.amazon_linux_2["x86_64"].id
      }
      "leap" = {
        "15.4" = data.aws_ami.leap_154["x86_64"].id
        "15.5" = data.aws_ami.leap_155["x86_64"].id
      }
      "sles" = {
        "v12_sp5_standard" = data.aws_ami.sles_12_sp5_standard.id
        "v15_sp4_standard" = data.aws_ami.sles_15_sp4_standard["x86_64"].id
        "v15_sp5_standard" = data.aws_ami.sles_15_sp5_standard["x86_64"].id
      }
    }
  }
}

data "aws_ami" "ubuntu_1804" {
  most_recent = true
  for_each    = local.architectures

  filter {
    name   = "name"
    values = ["ubuntu/images/hvm-ssd/ubuntu-*-18.04-*-server-*"]
  }

  filter {
    name   = "virtualization-type"
    values = ["hvm"]
  }

  filter {
    name   = "architecture"
    values = [each.value]
  }

  owners = [local.canonical_owner_id]
}

data "aws_ami" "ubuntu_2004" {
  most_recent = true
  for_each    = local.architectures

  filter {
    name   = "name"
    values = ["ubuntu/images/hvm-ssd/ubuntu-*-20.04-*-server-*"]
  }

  filter {
    name   = "virtualization-type"
    values = ["hvm"]
  }

  filter {
    name   = "architecture"
    values = [each.value]
  }

  owners = [local.canonical_owner_id]
}

data "aws_ami" "ubuntu_2204" {
  most_recent = true
  for_each    = local.architectures

  filter {
    name   = "name"
    values = ["ubuntu/images/hvm-ssd/ubuntu-*-22.04-*-server-*"]
  }

  filter {
    name   = "virtualization-type"
    values = ["hvm"]
  }

  filter {
    name   = "architecture"
    values = [each.value]
  }

  owners = [local.canonical_owner_id]
}

data "aws_ami" "rhel_79" {
  most_recent = true

  # Currently latest latest point release-1
  filter {
    name   = "name"
    values = ["RHEL-7.9*HVM-20*"]
  }

  filter {
    name   = "virtualization-type"
    values = ["hvm"]
  }

  filter {
    name   = "architecture"
    values = ["x86_64"]
  }

  owners = [local.rhel_owner_id]
}

data "aws_ami" "rhel_88" {
  most_recent = true
  for_each    = local.architectures

  # Currently latest latest point release-1
  filter {
    name   = "name"
    values = ["RHEL-8.8*HVM-20*"]
  }

  filter {
    name   = "virtualization-type"
    values = ["hvm"]
  }

  filter {
    name   = "architecture"
    values = [each.value]
  }

  owners = [local.rhel_owner_id]
}

data "aws_ami" "rhel_91" {
  most_recent = true
  for_each    = local.architectures

  # Currently latest latest point release-1
  filter {
    name   = "name"
    values = ["RHEL-9.1*HVM-20*"]
  }

  filter {
    name   = "virtualization-type"
    values = ["hvm"]
  }

  filter {
    name   = "architecture"
    values = [each.value]
  }

  owners = [local.rhel_owner_id]
}

data "aws_ami" "amazon_linux_2" {
  most_recent = true
  for_each    = local.architectures

  filter {
    name   = "name"
    values = ["amzn2-ami-ecs-hvm-2.0*"]
  }

  filter {
    name   = "architecture"
    values = [each.value]
  }

  owners = [local.amazon_owner_id]
}

data "aws_ami" "sles_12_sp5_standard" {
  most_recent = true

  filter {
    name   = "description"
    values = ["SUSE Linux Enterprise Server 12 SP5 (HVM*"]
  }

  filter {
    name   = "architecture"
    # arm64 only available for BYOS images for SLES 12 SP5
    values = ["x86_64"]
  }

  owners = [local.sles_owner_id]
}

data "aws_ami" "sles_15_sp4_standard" {
  most_recent = true
  for_each    = local.architectures

  filter {
    name   = "description"
    values = ["SUSE Linux Enterprise Server 15 SP4 (HVM*"]
  }

  filter {
    name   = "architecture"
    values = [each.value]
  }

  owners = [local.sles_owner_id]
}

data "aws_ami" "sles_15_sp5_standard" {
  most_recent = true
  for_each    = local.architectures

  filter {
    name   = "description"
    values = ["SUSE Linux Enterprise Server 15 SP5 (HVM*"]
  }

  filter {
    name   = "architecture"
    values = [each.value]
  }

  owners = [local.sles_owner_id]
}

data "aws_ami" "leap_154" {
  most_recent = true
  for_each    = local.architectures

  filter {
    name   = "name"
    values = ["openSUSE-Leap-15-4*"]
  }

  filter {
    name   = "architecture"
    values = [each.value]
  }

  owners = [local.suse_owner_id]
}

data "aws_ami" "leap_155" {
  most_recent = true
  for_each    = local.architectures

  filter {
    name   = "name"
    values = ["openSUSE-Leap-15-5*"]
  }

  filter {
    name   = "architecture"
    values = [each.value]
  }

  owners = [local.suse_owner_id]
}

data "aws_region" "current" {}

data "aws_availability_zones" "available" {
  state = "available"

  filter {
    name   = "zone-name"
    values = ["*"]
  }
}

output "ami_ids" {
  value = local.ids
}

output "current_region" {
  value = data.aws_region.current
}

output "availability_zones" {
  value = data.aws_availability_zones.available
}<|MERGE_RESOLUTION|>--- conflicted
+++ resolved
@@ -1,14 +1,12 @@
-<<<<<<< HEAD
+# Copyright (c) HashiCorp, Inc.
+# SPDX-License-Identifier: BUSL-1.1
+  
 # Note: in order to use the openSUSE Leap AMIs, the AWS account in use must have an
 # active subscription. There is no additional charge for using these instances other
 # than the usage AWS usage charges, but because the images belong to an AWS Marketplace 
 # owner (679593333241), you must accept their terms and conditions.
 # openSUSE Leap arm64 subscription: https://aws.amazon.com/marketplace/server/procurement?productId=a516e959-df54-4035-bb1a-63599b7a6df9
 # opensuse leap amd64 subscription: https://aws.amazon.com/marketplace/server/procurement?productId=5535c495-72d4-4355-b169-54ffa874f849
-=======
-# Copyright (c) HashiCorp, Inc.
-# SPDX-License-Identifier: BUSL-1.1
->>>>>>> d6b7e5bf
 
 locals {
   architectures      = toset(["arm64", "x86_64"])
