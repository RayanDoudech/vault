package vault

import (
	"context"
	"encoding/hex"
	"errors"
	"fmt"
	"os"
	"sort"
	"strings"
	"sync"
	"time"

	"github.com/armon/go-metrics"
	"github.com/hashicorp/go-secure-stdlib/strutil"
	"github.com/hashicorp/go-uuid"
	"github.com/hashicorp/vault/builtin/plugin"
	"github.com/hashicorp/vault/helper/metricsutil"
	"github.com/hashicorp/vault/helper/namespace"
	"github.com/hashicorp/vault/helper/versions"
	"github.com/hashicorp/vault/sdk/helper/consts"
	"github.com/hashicorp/vault/sdk/helper/jsonutil"
	"github.com/hashicorp/vault/sdk/logical"
	"github.com/mitchellh/copystructure"
)

const (
	// coreMountConfigPath is used to store the mount configuration.
	// Mounts are protected within the Vault itself, which means they
	// can only be viewed or modified after an unseal.
	coreMountConfigPath = "core/mounts"

	// coreLocalMountConfigPath is used to store mount configuration for local
	// (non-replicated) mounts
	coreLocalMountConfigPath = "core/local-mounts"

	// backendBarrierPrefix is the prefix to the UUID used in the
	// barrier view for the backends.
	backendBarrierPrefix = "logical/"

	// systemBarrierPrefix is the prefix used for the
	// system logical backend.
	systemBarrierPrefix = "sys/"

	// mountTableType is the value we expect to find for the mount table and
	// corresponding entries
	mountTableType = "mounts"
)

// ListingVisibilityType represents the types for listing visibility
type ListingVisibilityType string

const (
	// ListingVisibilityDefault is the default value for listing visibility
	ListingVisibilityDefault ListingVisibilityType = ""
	// ListingVisibilityHidden is the hidden type for listing visibility
	ListingVisibilityHidden ListingVisibilityType = "hidden"
	// ListingVisibilityUnauth is the unauth type for listing visibility
	ListingVisibilityUnauth ListingVisibilityType = "unauth"

	systemMountPath    = "sys/"
	identityMountPath  = "identity/"
	cubbyholeMountPath = "cubbyhole/"

	systemMountType      = "system"
	identityMountType    = "identity"
	cubbyholeMountType   = "cubbyhole"
	pluginMountType      = "plugin"
	mountTypeNSCubbyhole = "ns_cubbyhole"

	MountTableUpdateStorage   = true
	MountTableNoUpdateStorage = false
)

var (
	// loadMountsFailed if loadMounts encounters an error
	errLoadMountsFailed = errors.New("failed to setup mount table")

	// protectedMounts cannot be remounted
	protectedMounts = []string{
		"audit/",
		"auth/",
		systemMountPath,
		cubbyholeMountPath,
		identityMountPath,
	}

	untunableMounts = []string{
		cubbyholeMountPath,
		systemMountPath,
		"audit/",
		identityMountPath,
	}

	// singletonMounts can only exist in one location and are
	// loaded by default. These are types, not paths.
	singletonMounts = []string{
		cubbyholeMountType,
		systemMountType,
		"token",
		identityMountType,
	}

	// mountAliases maps old backend names to new backend names, allowing us
	// to move/rename backends but maintain backwards compatibility
	mountAliases = map[string]string{"generic": "kv"}
)

func (c *Core) generateMountAccessor(entryType string) (string, error) {
	var accessor string
	for {
		randBytes, err := uuid.GenerateRandomBytes(4)
		if err != nil {
			return "", err
		}
		accessor = fmt.Sprintf("%s_%s", entryType, fmt.Sprintf("%08x", randBytes[0:4]))
		if entry := c.router.MatchingMountByAccessor(accessor); entry == nil {
			break
		}
	}

	return accessor, nil
}

// MountTable is used to represent the internal mount table
type MountTable struct {
	Type    string        `json:"type"`
	Entries []*MountEntry `json:"entries"`
}

type MountMigrationStatus int

const (
	MigrationInProgressStatus MountMigrationStatus = iota
	MigrationSuccessStatus
	MigrationFailureStatus
)

func (m MountMigrationStatus) String() string {
	switch m {
	case MigrationInProgressStatus:
		return "in-progress"
	case MigrationSuccessStatus:
		return "success"
	case MigrationFailureStatus:
		return "failure"
	}
	return "unknown"
}

type MountMigrationInfo struct {
	SourceMount     string `json:"source_mount"`
	TargetMount     string `json:"target_mount"`
	MigrationStatus string `json:"status"`
}

// tableMetrics is responsible for setting gauge metrics for
// mount table storage sizes (in bytes) and mount table num
// entries. It does this via setGaugeWithLabels. It then
// saves these metrics in a cache for regular reporting in
// a loop, via AddGaugeLoopMetric.

// Note that the reported storage sizes are pre-encryption
// sizes. Currently barrier uses aes-gcm for encryption, which
// preserves plaintext size, adding a constant of 30 bytes of
// padding, which is negligable and subject to change, and thus
// not accounted for.
func (c *Core) tableMetrics(entryCount int, isLocal bool, isAuth bool, compressedTable []byte) {
	if c.metricsHelper == nil {
		// do nothing if metrics are not initialized
		return
	}
	typeAuthLabelMap := map[bool]metrics.Label{
		true:  {Name: "type", Value: "auth"},
		false: {Name: "type", Value: "logical"},
	}

	typeLocalLabelMap := map[bool]metrics.Label{
		true:  {Name: "local", Value: "true"},
		false: {Name: "local", Value: "false"},
	}

	c.metricSink.SetGaugeWithLabels(metricsutil.LogicalTableSizeName,
		float32(entryCount), []metrics.Label{
			typeAuthLabelMap[isAuth],
			typeLocalLabelMap[isLocal],
		})

	c.metricsHelper.AddGaugeLoopMetric(metricsutil.LogicalTableSizeName,
		float32(entryCount), []metrics.Label{
			typeAuthLabelMap[isAuth],
			typeLocalLabelMap[isLocal],
		})

	c.metricSink.SetGaugeWithLabels(metricsutil.PhysicalTableSizeName,
		float32(len(compressedTable)), []metrics.Label{
			typeAuthLabelMap[isAuth],
			typeLocalLabelMap[isLocal],
		})

	c.metricsHelper.AddGaugeLoopMetric(metricsutil.PhysicalTableSizeName,
		float32(len(compressedTable)), []metrics.Label{
			typeAuthLabelMap[isAuth],
			typeLocalLabelMap[isLocal],
		})
}

// shallowClone returns a copy of the mount table that
// keeps the MountEntry locations, so as not to invalidate
// other locations holding pointers. Care needs to be taken
// if modifying entries rather than modifying the table itself
func (t *MountTable) shallowClone() *MountTable {
	mt := &MountTable{
		Type:    t.Type,
		Entries: make([]*MountEntry, len(t.Entries)),
	}

	for i, e := range t.Entries {
		mt.Entries[i] = e
	}
	return mt
}

// setTaint is used to set the taint on given entry Accepts either the mount
// entry's path or namespace + path, i.e. <ns-path>/secret/ or <ns-path>/token/
func (t *MountTable) setTaint(nsID, path string, tainted bool, mountState string) (*MountEntry, error) {
	n := len(t.Entries)
	for i := 0; i < n; i++ {
		if entry := t.Entries[i]; entry.Path == path && entry.Namespace().ID == nsID {
			t.Entries[i].Tainted = tainted
			t.Entries[i].MountState = mountState
			return t.Entries[i], nil
		}
	}
	return nil, nil
}

// remove is used to remove a given path entry; returns the entry that was
// removed
func (t *MountTable) remove(ctx context.Context, path string) (*MountEntry, error) {
	n := len(t.Entries)
	ns, err := namespace.FromContext(ctx)
	if err != nil {
		return nil, err
	}

	for i := 0; i < n; i++ {
		if entry := t.Entries[i]; entry.Path == path && entry.Namespace().ID == ns.ID {
			t.Entries[i], t.Entries[n-1] = t.Entries[n-1], nil
			t.Entries = t.Entries[:n-1]
			return entry, nil
		}
	}
	return nil, nil
}

func (t *MountTable) find(ctx context.Context, path string) (*MountEntry, error) {
	n := len(t.Entries)
	ns, err := namespace.FromContext(ctx)
	if err != nil {
		return nil, err
	}

	for i := 0; i < n; i++ {
		if entry := t.Entries[i]; entry.Path == path && entry.Namespace().ID == ns.ID {
			return entry, nil
		}
	}
	return nil, nil
}

func (t *MountTable) findByBackendUUID(ctx context.Context, backendUUID string) (*MountEntry, error) {
	n := len(t.Entries)
	ns, err := namespace.FromContext(ctx)
	if err != nil {
		return nil, err
	}

	for i := 0; i < n; i++ {
		if entry := t.Entries[i]; entry.BackendAwareUUID == backendUUID && entry.Namespace().ID == ns.ID {
			return entry, nil
		}
	}
	return nil, nil
}

// sortEntriesByPath sorts the entries in the table by path and returns the
// table; this is useful for tests
func (t *MountTable) sortEntriesByPath() *MountTable {
	sort.Slice(t.Entries, func(i, j int) bool {
		return t.Entries[i].Path < t.Entries[j].Path
	})
	return t
}

// sortEntriesByPath sorts the entries in the table by path and returns the
// table; this is useful for tests
func (t *MountTable) sortEntriesByPathDepth() *MountTable {
	sort.Slice(t.Entries, func(i, j int) bool {
		return len(strings.Split(t.Entries[i].Namespace().Path+t.Entries[i].Path, "/")) < len(strings.Split(t.Entries[j].Namespace().Path+t.Entries[j].Path, "/"))
	})
	return t
}

const mountStateUnmounting = "unmounting"

// MountEntry is used to represent a mount table entry
type MountEntry struct {
	Table                 string            `json:"table"`                             // The table it belongs to
	Path                  string            `json:"path"`                              // Mount Path
	Type                  string            `json:"type"`                              // Logical backend Type. NB: This is the plugin name, e.g. my-vault-plugin, NOT plugin type (e.g. auth).
	Description           string            `json:"description"`                       // User-provided description
	UUID                  string            `json:"uuid"`                              // Barrier view UUID
	BackendAwareUUID      string            `json:"backend_aware_uuid"`                // UUID that can be used by the backend as a helper when a consistent value is needed outside of storage.
	Accessor              string            `json:"accessor"`                          // Unique but more human-friendly ID. Does not change, not used for any sensitive things (like as a salt, which the UUID sometimes is).
	Config                MountConfig       `json:"config"`                            // Configuration related to this mount (but not backend-derived)
	Options               map[string]string `json:"options"`                           // Backend options
	Local                 bool              `json:"local"`                             // Local mounts are not replicated or affected by replication
	SealWrap              bool              `json:"seal_wrap"`                         // Whether to wrap CSPs
	ExternalEntropyAccess bool              `json:"external_entropy_access,omitempty"` // Whether to allow external entropy source access
	Tainted               bool              `json:"tainted,omitempty"`                 // Set as a Write-Ahead flag for unmount/remount
	MountState            string            `json:"mount_state,omitempty"`             // The current mount state.  The only non-empty mount state right now is "unmounting"
	NamespaceID           string            `json:"namespace_id"`

	// namespace contains the populated namespace
	namespace *namespace.Namespace

	// synthesizedConfigCache is used to cache configuration values. These
	// particular values are cached since we want to get them at a point-in-time
	// without separately managing their locks individually. See SyncCache() for
	// the specific values that are being cached.
	synthesizedConfigCache sync.Map

	// version info
	Version        string `json:"plugin_version,omitempty"`         // The semantic version of the mounted plugin, e.g. v1.2.3.
	RunningVersion string `json:"running_plugin_version,omitempty"` // The semantic version of the mounted plugin as reported by the plugin.
	RunningSha256  string `json:"running_sha256,omitempty"`
}

// MountConfig is used to hold settable options
type MountConfig struct {
	DefaultLeaseTTL           time.Duration         `json:"default_lease_ttl,omitempty" structs:"default_lease_ttl" mapstructure:"default_lease_ttl"` // Override for global default
	MaxLeaseTTL               time.Duration         `json:"max_lease_ttl,omitempty" structs:"max_lease_ttl" mapstructure:"max_lease_ttl"`             // Override for global default
	ForceNoCache              bool                  `json:"force_no_cache,omitempty" structs:"force_no_cache" mapstructure:"force_no_cache"`          // Override for global default
	AuditNonHMACRequestKeys   []string              `json:"audit_non_hmac_request_keys,omitempty" structs:"audit_non_hmac_request_keys" mapstructure:"audit_non_hmac_request_keys"`
	AuditNonHMACResponseKeys  []string              `json:"audit_non_hmac_response_keys,omitempty" structs:"audit_non_hmac_response_keys" mapstructure:"audit_non_hmac_response_keys"`
	ListingVisibility         ListingVisibilityType `json:"listing_visibility,omitempty" structs:"listing_visibility" mapstructure:"listing_visibility"`
	PassthroughRequestHeaders []string              `json:"passthrough_request_headers,omitempty" structs:"passthrough_request_headers" mapstructure:"passthrough_request_headers"`
	AllowedResponseHeaders    []string              `json:"allowed_response_headers,omitempty" structs:"allowed_response_headers" mapstructure:"allowed_response_headers"`
	TokenType                 logical.TokenType     `json:"token_type,omitempty" structs:"token_type" mapstructure:"token_type"`
	AllowedManagedKeys        []string              `json:"allowed_managed_keys,omitempty" mapstructure:"allowed_managed_keys"`
	UserLockoutConfig         UserLockoutConfig     `json:"user_lockout_config,omitempty" mapstructure:"user_lockout_config"`

	// PluginName is the name of the plugin registered in the catalog.
	//
	// Deprecated: MountEntry.Type should be used instead for Vault 1.0.0 and beyond.
	PluginName string `json:"plugin_name,omitempty" structs:"plugin_name,omitempty" mapstructure:"plugin_name"`
}

type UserLockoutConfig struct {
	LockoutThreshold    int64         `json:"lockout_threshold,omitempty" structs:"lockout_threshold" mapstructure:"lockout_threshold"`             // Override for global default
	LockoutDuration     time.Duration `json:"lockout_duration,omitempty" structs:"lockout_duration" mapstructure:"lockout_duration"`                // Override for global default
	LockoutCounterReset time.Duration `json:"lockout_counter_reset,omitempty" structs:"lockout_counter_reset" mapstructure:"lockout_counter_reset"` // Override for global default
	DisableLockout      bool          `json:"disable_lockout,omitempty" structs:"disable_lockout" mapstructure:"disable_lockout"`                   // Override for global default

}

type APIUserLockoutConfig struct {
	LockoutThreshold            string `json:"lockout_threshold,omitempty" structs:"lockout_threshold" mapstructure:"lockout_threshold"`                                        // Override for global default
	LockoutDuration             string `json:"lockout_duration,omitempty" structs:"lockout_duration" mapstructure:"lockout_duration"`                                           // Override for global default
	LockoutCounterResetDuration string `json:"lockout_counter_reset_duration,omitempty" structs:"lockout_counter_reset_duration" mapstructure:"lockout_counter_reset_duration"` // Override for global default
	DisableLockout              bool   `json:"lockout_disable,omitempty" structs:"lockout_disable" mapstructure:"lockout_disable"`                                              // Override for global default

}

// APIMountConfig is an embedded struct of api.MountConfigInput
type APIMountConfig struct {
	DefaultLeaseTTL           string                `json:"default_lease_ttl" structs:"default_lease_ttl" mapstructure:"default_lease_ttl"`
	MaxLeaseTTL               string                `json:"max_lease_ttl" structs:"max_lease_ttl" mapstructure:"max_lease_ttl"`
	ForceNoCache              bool                  `json:"force_no_cache" structs:"force_no_cache" mapstructure:"force_no_cache"`
	AuditNonHMACRequestKeys   []string              `json:"audit_non_hmac_request_keys,omitempty" structs:"audit_non_hmac_request_keys" mapstructure:"audit_non_hmac_request_keys"`
	AuditNonHMACResponseKeys  []string              `json:"audit_non_hmac_response_keys,omitempty" structs:"audit_non_hmac_response_keys" mapstructure:"audit_non_hmac_response_keys"`
	ListingVisibility         ListingVisibilityType `json:"listing_visibility,omitempty" structs:"listing_visibility" mapstructure:"listing_visibility"`
	PassthroughRequestHeaders []string              `json:"passthrough_request_headers,omitempty" structs:"passthrough_request_headers" mapstructure:"passthrough_request_headers"`
	AllowedResponseHeaders    []string              `json:"allowed_response_headers,omitempty" structs:"allowed_response_headers" mapstructure:"allowed_response_headers"`
	TokenType                 string                `json:"token_type" structs:"token_type" mapstructure:"token_type"`
	AllowedManagedKeys        []string              `json:"allowed_managed_keys,omitempty" mapstructure:"allowed_managed_keys"`
<<<<<<< HEAD
	UserLockoutConfig         UserLockoutConfig     `json:"user_lockout_config,omitempty" mapstructure:"user_lockout_config"`
=======
	PluginVersion             string                `json:"plugin_version,omitempty" mapstructure:"plugin_version"`

>>>>>>> c2d427e7
	// PluginName is the name of the plugin registered in the catalog.
	//
	// Deprecated: MountEntry.Type should be used instead for Vault 1.0.0 and beyond.
	PluginName string `json:"plugin_name,omitempty" structs:"plugin_name,omitempty" mapstructure:"plugin_name"`
}

// Clone returns a deep copy of the mount entry
func (e *MountEntry) Clone() (*MountEntry, error) {
	cp, err := copystructure.Copy(e)
	if err != nil {
		return nil, err
	}
	return cp.(*MountEntry), nil
}

// Namespace returns the namespace for the mount entry
func (e *MountEntry) Namespace() *namespace.Namespace {
	return e.namespace
}

// APIPath returns the full API Path for the given mount entry
func (e *MountEntry) APIPath() string {
	path := e.Path
	if e.Table == credentialTableType {
		path = credentialRoutePrefix + path
	}
	return e.namespace.Path + path
}

// APIPathNoNamespace returns the API Path without the namespace for the given mount entry
func (e *MountEntry) APIPathNoNamespace() string {
	path := e.Path
	if e.Table == credentialTableType {
		path = credentialRoutePrefix + path
	}
	return path
}

// SyncCache syncs tunable configuration values to the cache. In the case of
// cached values, they should be retrieved via synthesizedConfigCache.Load()
// instead of accessing them directly through MountConfig.
func (e *MountEntry) SyncCache() {
	if len(e.Config.AuditNonHMACRequestKeys) == 0 {
		e.synthesizedConfigCache.Delete("audit_non_hmac_request_keys")
	} else {
		e.synthesizedConfigCache.Store("audit_non_hmac_request_keys", e.Config.AuditNonHMACRequestKeys)
	}

	if len(e.Config.AuditNonHMACResponseKeys) == 0 {
		e.synthesizedConfigCache.Delete("audit_non_hmac_response_keys")
	} else {
		e.synthesizedConfigCache.Store("audit_non_hmac_response_keys", e.Config.AuditNonHMACResponseKeys)
	}

	if len(e.Config.PassthroughRequestHeaders) == 0 {
		e.synthesizedConfigCache.Delete("passthrough_request_headers")
	} else {
		e.synthesizedConfigCache.Store("passthrough_request_headers", e.Config.PassthroughRequestHeaders)
	}

	if len(e.Config.AllowedResponseHeaders) == 0 {
		e.synthesizedConfigCache.Delete("allowed_response_headers")
	} else {
		e.synthesizedConfigCache.Store("allowed_response_headers", e.Config.AllowedResponseHeaders)
	}

	if len(e.Config.AllowedManagedKeys) == 0 {
		e.synthesizedConfigCache.Delete("allowed_managed_keys")
	} else {
		e.synthesizedConfigCache.Store("allowed_managed_keys", e.Config.AllowedManagedKeys)
	}
}

func (c *Core) decodeMountTable(ctx context.Context, raw []byte) (*MountTable, error) {
	// Decode into mount table
	mountTable := new(MountTable)
	if err := jsonutil.DecodeJSON(raw, mountTable); err != nil {
		return nil, err
	}

	// Populate the namespace in memory
	var mountEntries []*MountEntry
	for _, entry := range mountTable.Entries {
		if entry.NamespaceID == "" {
			entry.NamespaceID = namespace.RootNamespaceID
		}
		ns, err := NamespaceByID(ctx, entry.NamespaceID, c)
		if err != nil {
			return nil, err
		}
		if ns == nil {
			c.logger.Error("namespace on mount entry not found", "namespace_id", entry.NamespaceID, "mount_path", entry.Path, "mount_description", entry.Description)
			continue
		}

		// Immediately shutdown the core if deprecated mounts are detected and VAULT_ALLOW_PENDING_REMOVAL_MOUNTS is unset
		if _, err := c.handleDeprecatedMountEntry(ctx, entry, consts.PluginTypeUnknown); err != nil {
			c.logger.Error("shutting down core", "error", err)
			c.Shutdown()
		}

		entry.namespace = ns
		mountEntries = append(mountEntries, entry)
	}

	return &MountTable{
		Type:    mountTable.Type,
		Entries: mountEntries,
	}, nil
}

// Mount is used to mount a new backend to the mount table.
func (c *Core) mount(ctx context.Context, entry *MountEntry) error {
	// Ensure we end the path in a slash
	if !strings.HasSuffix(entry.Path, "/") {
		entry.Path += "/"
	}

	// Prevent protected paths from being mounted
	for _, p := range protectedMounts {
		if strings.HasPrefix(entry.Path, p) && entry.namespace == nil {
			return logical.CodedError(403, fmt.Sprintf("cannot mount %q", entry.Path))
		}
	}

	// Do not allow more than one instance of a singleton mount
	for _, p := range singletonMounts {
		if entry.Type == p {
			return logical.CodedError(403, fmt.Sprintf("mount type of %q is not mountable", entry.Type))
		}
	}

	// Mount internally
	if err := c.mountInternal(ctx, entry, MountTableUpdateStorage); err != nil {
		return err
	}

	// Re-evaluate filtered paths
	if err := runFilteredPathsEvaluation(ctx, c); err != nil {
		c.logger.Error("failed to evaluate filtered paths", "error", err)

		// We failed to evaluate filtered paths so we are undoing the mount operation
		if unmountInternalErr := c.unmountInternal(ctx, entry.Path, MountTableUpdateStorage); unmountInternalErr != nil {
			c.logger.Error("failed to unmount", "error", unmountInternalErr)
		}
		return err
	}

	return nil
}

func (c *Core) mountInternal(ctx context.Context, entry *MountEntry, updateStorage bool) error {
	c.mountsLock.Lock()
	defer c.mountsLock.Unlock()

	ns, err := namespace.FromContext(ctx)
	if err != nil {
		return err
	}

	if err := verifyNamespace(c, ns, entry); err != nil {
		return err
	}

	entry.NamespaceID = ns.ID
	entry.namespace = ns

	// Ensure the cache is populated, don't need the result
	NamespaceByID(ctx, ns.ID, c)

	// Basic check for matching names
	for _, ent := range c.mounts.Entries {
		if ns.ID == ent.NamespaceID {
			switch {
			// Existing is oauth/github/ new is oauth/ or
			// existing is oauth/ and new is oauth/github/
			case strings.HasPrefix(ent.Path, entry.Path):
				fallthrough
			case strings.HasPrefix(entry.Path, ent.Path):
				return logical.CodedError(409, fmt.Sprintf("path is already in use at %s", ent.Path))
			}
		}
	}

	// Verify there are no conflicting mounts in the router
	if match := c.router.MountConflict(ctx, entry.Path); match != "" {
		return logical.CodedError(409, fmt.Sprintf("existing mount at %s", match))
	}

	// Generate a new UUID and view
	if entry.UUID == "" {
		entryUUID, err := uuid.GenerateUUID()
		if err != nil {
			return err
		}
		entry.UUID = entryUUID
	}
	if entry.BackendAwareUUID == "" {
		bUUID, err := uuid.GenerateUUID()
		if err != nil {
			return err
		}
		entry.BackendAwareUUID = bUUID
	}
	if entry.Accessor == "" {
		accessor, err := c.generateMountAccessor(entry.Type)
		if err != nil {
			return err
		}
		entry.Accessor = accessor
	}
	// Sync values to the cache
	entry.SyncCache()

	viewPath := entry.ViewPath()
	view := NewBarrierView(c.barrier, viewPath)

	// Singleton mounts cannot be filtered manually on a per-secondary basis
	// from replication.
	if strutil.StrListContains(singletonMounts, entry.Type) {
		addFilterablePath(c, viewPath)
	}

	nilMount, err := preprocessMount(c, entry, view)
	if err != nil {
		return err
	}
	origReadOnlyErr := view.getReadOnlyErr()

	// Mark the view as read-only until the mounting is complete and
	// ensure that it is reset after. This ensures that there will be no
	// writes during the construction of the backend.
	view.setReadOnlyErr(logical.ErrSetupReadOnly)
	// We defer this because we're already up and running so we don't need to
	// time it for after postUnseal
	defer view.setReadOnlyErr(origReadOnlyErr)

	var backend logical.Backend
	sysView := c.mountEntrySysView(entry)

	backend, entry.RunningSha256, err = c.newLogicalBackend(ctx, entry, sysView, view)
	if err != nil {
		return err
	}
	if backend == nil {
		return fmt.Errorf("nil backend of type %q returned from creation function", entry.Type)
	}

	// Check for the correct backend type
	backendType := backend.Type()
	if backendType != logical.TypeLogical {
		if entry.Type != "kv" && entry.Type != "system" && entry.Type != "cubbyhole" {
			return fmt.Errorf(`unknown backend type: "%s"`, entry.Type)
		}
	}

	// update the entry running version with the configured version, which was verified during registration.
	entry.RunningVersion = entry.Version
	if entry.RunningVersion == "" {
		// don't set the running version to a builtin if it is running as an external plugin
		if externaler, ok := backend.(logical.Externaler); !ok || !externaler.IsExternal() {
			entry.RunningVersion = versions.GetBuiltinVersion(consts.PluginTypeSecrets, entry.Type)
		}
	}

	addPathCheckers(c, entry, backend, viewPath)

	c.setCoreBackend(entry, backend, view)

	// If the mount is filtered or we are on a DR secondary we don't want to
	// keep the actual backend running, so we clean it up and set it to nil
	// so the router does not have a pointer to the object.
	if nilMount {
		backend.Cleanup(ctx)
		backend = nil
	}

	newTable := c.mounts.shallowClone()
	newTable.Entries = append(newTable.Entries, entry)
	if updateStorage {
		if err := c.persistMounts(ctx, newTable, &entry.Local); err != nil {
			c.logger.Error("failed to update mount table", "error", err)
			if err == logical.ErrReadOnly && c.perfStandby {
				return err
			}

			return logical.CodedError(500, "failed to update mount table")
		}
	}
	c.mounts = newTable

	if err := c.router.Mount(backend, entry.Path, entry, view); err != nil {
		return err
	}

	if !nilMount {
		// restore the original readOnlyErr, so we can write to the view in
		// Initialize() if necessary
		view.setReadOnlyErr(origReadOnlyErr)
		// initialize, using the core's active context.
		err := backend.Initialize(c.activeContext, &logical.InitializationRequest{Storage: view})
		if err != nil {
			return err
		}
	}

	if c.logger.IsInfo() {
		c.logger.Info("successful mount", "namespace", entry.Namespace().Path, "path", entry.Path, "type", entry.Type)
	}
	return nil
}

// builtinTypeFromMountEntry attempts to find a builtin PluginType associated
// with the specified MountEntry. Returns consts.PluginTypeUnknown if not found.
func (c *Core) builtinTypeFromMountEntry(ctx context.Context, entry *MountEntry) consts.PluginType {
	if c.builtinRegistry == nil || entry == nil {
		return consts.PluginTypeUnknown
	}

	builtinPluginType := func(name string, pluginType consts.PluginType) (consts.PluginType, bool) {
		plugin, err := c.pluginCatalog.Get(ctx, name, pluginType, "")
		if err == nil && plugin != nil && plugin.Builtin {
			return plugin.Type, true
		}
		return consts.PluginTypeUnknown, false
	}

	// auth plugins have their own dedicated mount table
	if pluginType, err := consts.ParsePluginType(entry.Table); err == nil {
		if builtinType, ok := builtinPluginType(entry.Type, pluginType); ok {
			return builtinType
		}
	}

	// Check for possible matches
	var builtinTypes []consts.PluginType
	for _, pluginType := range [...]consts.PluginType{consts.PluginTypeSecrets, consts.PluginTypeDatabase} {
		if builtinType, ok := builtinPluginType(entry.Type, pluginType); ok {
			builtinTypes = append(builtinTypes, builtinType)
		}
	}

	if len(builtinTypes) == 1 {
		return builtinTypes[0]
	}

	return consts.PluginTypeUnknown
}

// Unmount is used to unmount a path. The boolean indicates whether the mount
// was found.
func (c *Core) unmount(ctx context.Context, path string) error {
	// Ensure we end the path in a slash
	if !strings.HasSuffix(path, "/") {
		path += "/"
	}

	// Prevent protected paths from being unmounted
	for _, p := range protectedMounts {
		if strings.HasPrefix(path, p) {
			return fmt.Errorf("cannot unmount %q", path)
		}
	}

	// Unmount mount internally
	if err := c.unmountInternal(ctx, path, MountTableUpdateStorage); err != nil {
		return err
	}

	// Re-evaluate filtered paths
	if err := runFilteredPathsEvaluation(ctx, c); err != nil {
		// Even we failed to evaluate filtered paths, the unmount operation was still successful
		c.logger.Error("failed to evaluate filtered paths", "error", err)
	}
	return nil
}

func (c *Core) unmountInternal(ctx context.Context, path string, updateStorage bool) error {
	ns, err := namespace.FromContext(ctx)
	if err != nil {
		return err
	}

	// Verify exact match of the route
	match := c.router.MatchingMount(ctx, path)
	if match == "" || ns.Path+path != match {
		return fmt.Errorf("no matching mount")
	}

	// Get the view for this backend
	view := c.router.MatchingStorageByAPIPath(ctx, path)

	// Get the backend/mount entry for this path, used to remove ignored
	// replication prefixes
	backend := c.router.MatchingBackend(ctx, path)
	entry := c.router.MatchingMountEntry(ctx, path)

	// Mark the entry as tainted
	if err := c.taintMountEntry(ctx, ns.ID, path, updateStorage, true); err != nil {
		c.logger.Error("failed to taint mount entry for path being unmounted", "error", err, "path", path)
		return err
	}

	// Taint the router path to prevent routing. Note that in-flight requests
	// are uncertain, right now.
	if err := c.router.Taint(ctx, path); err != nil {
		return err
	}

	rCtx := namespace.ContextWithNamespace(c.activeContext, ns)
	if backend != nil && c.rollback != nil {
		// Invoke the rollback manager a final time
		if err := c.rollback.Rollback(rCtx, path); err != nil {
			return err
		}
	}
	if backend != nil && c.expiration != nil && updateStorage {
		// Revoke all the dynamic keys
		if err := c.expiration.RevokePrefix(rCtx, path, true); err != nil {
			return err
		}
	}

	if backend != nil {
		// Call cleanup function if it exists
		backend.Cleanup(ctx)
	}

	viewPath := entry.ViewPath()
	switch {
	case !updateStorage:
		// Don't attempt to clear data, replication will handle this
	case c.IsDRSecondary():
		// If we are a dr secondary we want to clear the view, but the provided
		// view is marked as read only. We use the barrier here to get around
		// it.
		if err := logical.ClearViewWithLogging(ctx, NewBarrierView(c.barrier, viewPath), c.logger.Named("secrets.deletion").With("namespace", ns.ID, "path", path)); err != nil {
			c.logger.Error("failed to clear view for path being unmounted", "error", err, "path", path)
			return err
		}

	case entry.Local, !c.IsPerfSecondary():
		// Have writable storage, remove the whole thing
		if err := logical.ClearViewWithLogging(ctx, view, c.logger.Named("secrets.deletion").With("namespace", ns.ID, "path", path)); err != nil {
			c.logger.Error("failed to clear view for path being unmounted", "error", err, "path", path)
			return err
		}

	case !entry.Local && c.IsPerfSecondary():
		if err := clearIgnoredPaths(ctx, c, backend, viewPath); err != nil {
			return err
		}
	}

	// Remove the mount table entry
	if err := c.removeMountEntry(ctx, path, updateStorage); err != nil {
		c.logger.Error("failed to remove mount entry for path being unmounted", "error", err, "path", path)
		return err
	}

	// Unmount the backend entirely
	if err := c.router.Unmount(ctx, path); err != nil {
		return err
	}

	removePathCheckers(c, entry, viewPath)

	if c.quotaManager != nil {
		if err := c.quotaManager.HandleBackendDisabling(ctx, ns.Path, path); err != nil {
			c.logger.Error("failed to update quotas after disabling mount", "path", path, "error", err)
			return err
		}
	}

	if c.logger.IsInfo() {
		c.logger.Info("successfully unmounted", "path", path, "namespace", ns.Path)
	}

	return nil
}

// removeMountEntry is used to remove an entry from the mount table
func (c *Core) removeMountEntry(ctx context.Context, path string, updateStorage bool) error {
	c.mountsLock.Lock()
	defer c.mountsLock.Unlock()

	// Remove the entry from the mount table
	newTable := c.mounts.shallowClone()
	entry, err := newTable.remove(ctx, path)
	if err != nil {
		return err
	}
	if entry == nil {
		c.logger.Error("nil entry found removing entry in mounts table", "path", path)
		return logical.CodedError(500, "failed to remove entry in mounts table")
	}

	// When unmounting all entries the JSON code will load back up from storage
	// as a nil slice, which kills tests...just set it nil explicitly
	if len(newTable.Entries) == 0 {
		newTable.Entries = nil
	}

	if updateStorage {
		// Update the mount table
		if err := c.persistMounts(ctx, newTable, &entry.Local); err != nil {
			c.logger.Error("failed to remove entry from mounts table", "error", err)
			return logical.CodedError(500, "failed to remove entry from mounts table")
		}
	}

	c.mounts = newTable
	return nil
}

// taintMountEntry is used to mark an entry in the mount table as tainted
func (c *Core) taintMountEntry(ctx context.Context, nsID, mountPath string, updateStorage, unmounting bool) error {
	c.mountsLock.Lock()
	defer c.mountsLock.Unlock()

	mountState := ""
	if unmounting {
		mountState = mountStateUnmounting
	}

	// As modifying the taint of an entry affects shallow clones,
	// we simply use the original
	entry, err := c.mounts.setTaint(nsID, mountPath, true, mountState)
	if err != nil {
		return err
	}
	if entry == nil {
		c.logger.Error("nil entry found tainting entry in mounts table", "path", mountPath)
		return logical.CodedError(500, "failed to taint entry in mounts table")
	}

	if updateStorage {
		// Update the mount table
		if err := c.persistMounts(ctx, c.mounts, &entry.Local); err != nil {
			if err == logical.ErrReadOnly && c.perfStandby {
				return err
			}

			c.logger.Error("failed to taint entry in mounts table", "error", err)
			return logical.CodedError(500, "failed to taint entry in mounts table")
		}
	}

	return nil
}

// handleDeprecatedMountEntry handles the Deprecation Status of the specified
// mount entry's builtin engine as follows:
//
// * Supported - do nothing
// * Deprecated - log a warning about builtin deprecation
// * PendingRemoval - log an error about builtin deprecation and return an error
// if VAULT_ALLOW_PENDING_REMOVAL_MOUNTS is unset
// * Removed - log an error about builtin deprecation and return an error
func (c *Core) handleDeprecatedMountEntry(ctx context.Context, entry *MountEntry, pluginType consts.PluginType) (*logical.Response, error) {
	if c.builtinRegistry == nil || entry == nil {
		return nil, nil
	}

	// Allow type to be determined from mount entry when not otherwise specified
	if pluginType == consts.PluginTypeUnknown {
		pluginType = c.builtinTypeFromMountEntry(ctx, entry)
	}

	// Handle aliases
	t := entry.Type
	if alias, ok := mountAliases[t]; ok {
		t = alias
	}

	status, ok := c.builtinRegistry.DeprecationStatus(t, pluginType)
	if ok {
		resp := &logical.Response{}
		// Deprecation sublogger with some identifying information
		dl := c.logger.With("name", t, "type", pluginType, "status", status, "path", entry.Path)
		errDeprecatedMount := fmt.Errorf("mount entry associated with %s builtin", status)

		switch status {
		case consts.Deprecated:
			dl.Warn(errDeprecatedMount.Error())
			resp.AddWarning(errDeprecatedMount.Error())
			return resp, nil

		case consts.PendingRemoval:
			dl.Error(errDeprecatedMount.Error())
			if allow := os.Getenv(consts.VaultAllowPendingRemovalMountsEnv); allow == "" {
				return nil, fmt.Errorf("could not mount %q: %w", t, errDeprecatedMount)
			}
			resp.AddWarning(errDeprecatedMount.Error())
			c.Logger().Info("mount allowed by environment variable", "env", consts.VaultAllowPendingRemovalMountsEnv)
			return resp, nil

		case consts.Removed:
			return nil, fmt.Errorf("could not mount %s: %w", t, errDeprecatedMount)
		}
	}
	return nil, nil
}

// remountForceInternal takes a copy of the mount entry for the path and fully unmounts
// and remounts the backend to pick up any changes, such as filtered paths.
// Should be only used for internal usage.
func (c *Core) remountForceInternal(ctx context.Context, path string, updateStorage bool) error {
	me := c.router.MatchingMountEntry(ctx, path)
	if me == nil {
		return fmt.Errorf("cannot find mount for path %q", path)
	}

	me, err := me.Clone()
	if err != nil {
		return err
	}

	if err := c.unmountInternal(ctx, path, updateStorage); err != nil {
		return err
	}

	// Mount internally
	if err := c.mountInternal(ctx, me, updateStorage); err != nil {
		return err
	}

	// Re-evaluate filtered paths
	if err := runFilteredPathsEvaluation(ctx, c); err != nil {
		c.logger.Error("failed to evaluate filtered paths", "error", err)
		return err
	}
	return nil
}

func (c *Core) remountSecretsEngineCurrentNamespace(ctx context.Context, src, dst string, updateStorage bool) error {
	ns, err := namespace.FromContext(ctx)
	if err != nil {
		return err
	}

	srcPathDetails := c.splitNamespaceAndMountFromPath(ns.Path, src)
	dstPathDetails := c.splitNamespaceAndMountFromPath(ns.Path, dst)
	return c.remountSecretsEngine(ctx, srcPathDetails, dstPathDetails, updateStorage)
}

// remountSecretsEngine is used to remount a path at a new mount point.
func (c *Core) remountSecretsEngine(ctx context.Context, src, dst namespace.MountPathDetails, updateStorage bool) error {
	ns, err := namespace.FromContext(ctx)
	if err != nil {
		return err
	}

	// Prevent protected paths from being remounted, or target mounts being in protected paths
	for _, p := range protectedMounts {
		if strings.HasPrefix(src.MountPath, p) {
			return fmt.Errorf("cannot remount %q", src.MountPath)
		}

		if strings.HasPrefix(dst.MountPath, p) {
			return fmt.Errorf("cannot remount to destination %+v", dst)
		}
	}

	srcRelativePath := src.GetRelativePath(ns)
	dstRelativePath := dst.GetRelativePath(ns)

	// Verify exact match of the route
	srcMatch := c.router.MatchingMountEntry(ctx, srcRelativePath)
	if srcMatch == nil {
		return fmt.Errorf("no matching mount at %q", src.Namespace.Path+src.MountPath)
	}

	if match := c.router.MountConflict(ctx, dstRelativePath); match != "" {
		return fmt.Errorf("path in use at %q", match)
	}

	// Mark the entry as tainted
	if err := c.taintMountEntry(ctx, src.Namespace.ID, src.MountPath, updateStorage, false); err != nil {
		return err
	}

	// Taint the router path to prevent routing
	if err := c.router.Taint(ctx, srcRelativePath); err != nil {
		return err
	}

	if !c.IsDRSecondary() {
		// Invoke the rollback manager a final time
		rCtx := namespace.ContextWithNamespace(c.activeContext, ns)
		if c.rollback != nil && c.router.MatchingBackend(ctx, srcRelativePath) != nil {
			if err := c.rollback.Rollback(rCtx, srcRelativePath); err != nil {
				return err
			}
		}

		revokeCtx := namespace.ContextWithNamespace(ctx, src.Namespace)
		// Revoke all the dynamic keys
		if err := c.expiration.RevokePrefix(revokeCtx, src.MountPath, true); err != nil {
			return err
		}
	}

	c.mountsLock.Lock()
	if match := c.router.MountConflict(ctx, dstRelativePath); match != "" {
		c.mountsLock.Unlock()
		return fmt.Errorf("path in use at %q", match)
	}

	srcMatch.Tainted = false
	srcMatch.NamespaceID = dst.Namespace.ID
	srcMatch.namespace = dst.Namespace
	srcPath := srcMatch.Path
	srcMatch.Path = dst.MountPath

	// Update the mount table
	if err := c.persistMounts(ctx, c.mounts, &srcMatch.Local); err != nil {
		srcMatch.Path = srcPath
		srcMatch.Tainted = true
		c.mountsLock.Unlock()
		if err == logical.ErrReadOnly && c.perfStandby {
			return err
		}

		return fmt.Errorf("failed to update mount table with error %+v", err)
	}

	// Remount the backend
	if err := c.router.Remount(ctx, srcRelativePath, dstRelativePath); err != nil {
		c.mountsLock.Unlock()
		return err
	}
	c.mountsLock.Unlock()

	// Un-taint the path
	if err := c.router.Untaint(ctx, dstRelativePath); err != nil {
		return err
	}

	return nil
}

// From an input path that has a relative namespace heirarchy followed by a mount point, return the full
// namespace of the mount point, along with the mount point without the namespace related prefix.
// For example, in a heirarchy ns1/ns2/ns3/secret-mount, when currNs is ns1 and path is ns2/ns3/secret-mount,
// this returns the namespace object for ns1/ns2/ns3/, and the string "secret-mount"
func (c *Core) splitNamespaceAndMountFromPath(currNs, path string) namespace.MountPathDetails {
	fullPath := currNs + path
	fullNs := c.namespaceByPath(fullPath)

	mountPath := strings.TrimPrefix(fullPath, fullNs.Path)

	return namespace.MountPathDetails{
		Namespace: fullNs,
		MountPath: sanitizePath(mountPath),
	}
}

// loadMounts is invoked as part of postUnseal to load the mount table
func (c *Core) loadMounts(ctx context.Context) error {
	// Load the existing mount table
	raw, err := c.barrier.Get(ctx, coreMountConfigPath)
	if err != nil {
		c.logger.Error("failed to read mount table", "error", err)
		return errLoadMountsFailed
	}
	rawLocal, err := c.barrier.Get(ctx, coreLocalMountConfigPath)
	if err != nil {
		c.logger.Error("failed to read local mount table", "error", err)
		return errLoadMountsFailed
	}

	c.mountsLock.Lock()
	defer c.mountsLock.Unlock()

	if raw != nil {
		// Check if the persisted value has canary in the beginning. If
		// yes, decompress the table and then JSON decode it. If not,
		// simply JSON decode it.
		mountTable, err := c.decodeMountTable(ctx, raw.Value)
		if err != nil {
			c.logger.Error("failed to decompress and/or decode the mount table", "error", err)
			return err
		}
		c.tableMetrics(len(mountTable.Entries), false, false, raw.Value)
		c.mounts = mountTable
	}

	var needPersist bool
	if c.mounts == nil {
		c.logger.Info("no mounts; adding default mount table")
		c.mounts = c.defaultMountTable()
		needPersist = true
	}

	if rawLocal != nil {
		localMountTable, err := c.decodeMountTable(ctx, rawLocal.Value)
		if err != nil {
			c.logger.Error("failed to decompress and/or decode the local mount table", "error", err)
			return err
		}
		if localMountTable != nil && len(localMountTable.Entries) > 0 {
			c.tableMetrics(len(localMountTable.Entries), true, false, rawLocal.Value)
			c.mounts.Entries = append(c.mounts.Entries, localMountTable.Entries...)
		}
	}

	// If this node is a performance standby we do not want to attempt to
	// upgrade the mount table, this will be the active node's responsibility.
	if !c.perfStandby {
		err := c.runMountUpdates(ctx, needPersist)
		if err != nil {
			c.logger.Error("failed to run mount table upgrades", "error", err)
			return err
		}
	}

	for _, entry := range c.mounts.Entries {
		if entry.NamespaceID == "" {
			entry.NamespaceID = namespace.RootNamespaceID
		}
		ns, err := NamespaceByID(ctx, entry.NamespaceID, c)
		if err != nil {
			return err
		}
		if ns == nil {
			return namespace.ErrNoNamespace
		}
		entry.namespace = ns

		// Sync values to the cache
		entry.SyncCache()
	}
	return nil
}

// Note that this is only designed to work with singletons, as it checks by
// type only.
func (c *Core) runMountUpdates(ctx context.Context, needPersist bool) error {
	// Upgrade to typed mount table
	if c.mounts.Type == "" {
		c.mounts.Type = mountTableType
		needPersist = true
	}

	for _, requiredMount := range c.requiredMountTable().Entries {
		foundRequired := false
		for _, coreMount := range c.mounts.Entries {
			if coreMount.Type == requiredMount.Type {
				foundRequired = true
				coreMount.Config = requiredMount.Config
				break
			}
		}

		// In a replication scenario we will let sync invalidation take
		// care of creating a new required mount that doesn't exist yet.
		// This should only happen in the upgrade case where a new one is
		// introduced on the primary; otherwise initial bootstrapping will
		// ensure this comes over. If we upgrade first, we simply don't
		// create the mount, so we won't conflict when we sync. If this is
		// local (e.g. cubbyhole) we do still add it.
		if !foundRequired && (!c.IsPerfSecondary() || requiredMount.Local) {
			c.mounts.Entries = append(c.mounts.Entries, requiredMount)
			needPersist = true
		}
	}

	// Upgrade to table-scoped entries
	for _, entry := range c.mounts.Entries {
		if !c.PR1103disabled && entry.Type == mountTypeNSCubbyhole && !entry.Local && !c.ReplicationState().HasState(consts.ReplicationPerformanceSecondary|consts.ReplicationDRSecondary) {
			entry.Local = true
			needPersist = true
		}
		if entry.Type == cubbyholeMountType && !entry.Local {
			entry.Local = true
			needPersist = true
		}
		if entry.Table == "" {
			entry.Table = c.mounts.Type
			needPersist = true
		}
		if entry.Accessor == "" {
			accessor, err := c.generateMountAccessor(entry.Type)
			if err != nil {
				return err
			}
			entry.Accessor = accessor
			needPersist = true
		}
		if entry.BackendAwareUUID == "" {
			bUUID, err := uuid.GenerateUUID()
			if err != nil {
				return err
			}
			entry.BackendAwareUUID = bUUID
			needPersist = true
		}

		if entry.NamespaceID == "" {
			entry.NamespaceID = namespace.RootNamespaceID
			needPersist = true
		}

	}
	// Done if we have restored the mount table and we don't need
	// to persist
	if !needPersist {
		return nil
	}

	// Persist both mount tables
	if err := c.persistMounts(ctx, c.mounts, nil); err != nil {
		c.logger.Error("failed to persist mount table", "error", err)
		return errLoadMountsFailed
	}
	return nil
}

// persistMounts is used to persist the mount table after modification
func (c *Core) persistMounts(ctx context.Context, table *MountTable, local *bool) error {
	if table.Type != mountTableType {
		c.logger.Error("given table to persist has wrong type", "actual_type", table.Type, "expected_type", mountTableType)
		return fmt.Errorf("invalid table type given, not persisting")
	}

	for _, entry := range table.Entries {
		if entry.Table != table.Type {
			c.logger.Error("given entry to persist in mount table has wrong table value", "path", entry.Path, "entry_table_type", entry.Table, "actual_type", table.Type)
			return fmt.Errorf("invalid mount entry found, not persisting")
		}
	}

	nonLocalMounts := &MountTable{
		Type: mountTableType,
	}

	localMounts := &MountTable{
		Type: mountTableType,
	}

	for _, entry := range table.Entries {
		if entry.Local {
			localMounts.Entries = append(localMounts.Entries, entry)
		} else {
			nonLocalMounts.Entries = append(nonLocalMounts.Entries, entry)
		}
	}

	writeTable := func(mt *MountTable, path string) ([]byte, error) {
		// Encode the mount table into JSON and compress it (lzw).
		compressedBytes, err := jsonutil.EncodeJSONAndCompress(mt, nil)
		if err != nil {
			c.logger.Error("failed to encode or compress mount table", "error", err)
			return nil, err
		}

		// Create an entry
		entry := &logical.StorageEntry{
			Key:   path,
			Value: compressedBytes,
		}

		// Write to the physical backend
		if err := c.barrier.Put(ctx, entry); err != nil {
			c.logger.Error("failed to persist mount table", "error", err)
			return nil, err
		}
		return compressedBytes, nil
	}

	var err error
	var compressedBytes []byte
	switch {
	case local == nil:
		// Write non-local mounts
		compressedBytes, err := writeTable(nonLocalMounts, coreMountConfigPath)
		if err != nil {
			return err
		}
		c.tableMetrics(len(nonLocalMounts.Entries), false, false, compressedBytes)

		// Write local mounts
		compressedBytes, err = writeTable(localMounts, coreLocalMountConfigPath)
		if err != nil {
			return err
		}
		c.tableMetrics(len(localMounts.Entries), true, false, compressedBytes)

	case *local:
		// Write local mounts
		compressedBytes, err = writeTable(localMounts, coreLocalMountConfigPath)
		if err != nil {
			return err
		}
		c.tableMetrics(len(localMounts.Entries), true, false, compressedBytes)
	default:
		// Write non-local mounts
		compressedBytes, err = writeTable(nonLocalMounts, coreMountConfigPath)
		if err != nil {
			return err
		}
		c.tableMetrics(len(nonLocalMounts.Entries), false, false, compressedBytes)
	}

	return nil
}

// setupMounts is invoked after we've loaded the mount table to
// initialize the logical backends and setup the router
func (c *Core) setupMounts(ctx context.Context) error {
	c.mountsLock.Lock()
	defer c.mountsLock.Unlock()

	for _, entry := range c.mounts.sortEntriesByPathDepth().Entries {
		// Initialize the backend, special casing for system
		barrierPath := entry.ViewPath()

		// Create a barrier view using the UUID
		view := NewBarrierView(c.barrier, barrierPath)

		// Singleton mounts cannot be filtered manually on a per-secondary basis
		// from replication
		if strutil.StrListContains(singletonMounts, entry.Type) {
			addFilterablePath(c, barrierPath)
		}

		// Determining the replicated state of the mount
		nilMount, err := preprocessMount(c, entry, view)
		if err != nil {
			return err
		}
		origReadOnlyErr := view.getReadOnlyErr()

		// Mark the view as read-only until the mounting is complete and
		// ensure that it is reset after. This ensures that there will be no
		// writes during the construction of the backend.
		view.setReadOnlyErr(logical.ErrSetupReadOnly)
		if strutil.StrListContains(singletonMounts, entry.Type) {
			defer view.setReadOnlyErr(origReadOnlyErr)
		} else {
			c.postUnsealFuncs = append(c.postUnsealFuncs, func() {
				view.setReadOnlyErr(origReadOnlyErr)
			})
		}

		var backend logical.Backend
		// Create the new backend
		sysView := c.mountEntrySysView(entry)
		backend, entry.RunningSha256, err = c.newLogicalBackend(ctx, entry, sysView, view)
		if err != nil {
			c.logger.Error("failed to create mount entry", "path", entry.Path, "error", err)
			if !c.builtinRegistry.Contains(entry.Type, consts.PluginTypeSecrets) {
				// If we encounter an error instantiating the backend due to an error,
				// skip backend initialization but register the entry to the mount table
				// to preserve storage and path.
				c.logger.Warn("skipping plugin-based mount entry", "path", entry.Path)
				goto ROUTER_MOUNT
			}
			return errLoadMountsFailed
		}
		if backend == nil {
			return fmt.Errorf("created mount entry of type %q is nil", entry.Type)
		}

		// update the entry running version with the configured version, which was verified during registration.
		entry.RunningVersion = entry.Version
		if entry.RunningVersion == "" {
			// don't set the running version to a builtin if it is running as an external plugin
			if externaler, ok := backend.(logical.Externaler); !ok || !externaler.IsExternal() {
				entry.RunningVersion = versions.GetBuiltinVersion(consts.PluginTypeSecrets, entry.Type)
			}
		}

		{
			// Check for the correct backend type
			backendType := backend.Type()

			if backendType != logical.TypeLogical {
				if entry.Type != "kv" && entry.Type != "system" && entry.Type != "cubbyhole" {
					return fmt.Errorf(`unknown backend type: "%s"`, entry.Type)
				}
			}

			addPathCheckers(c, entry, backend, barrierPath)

			c.setCoreBackend(entry, backend, view)
		}

		// If the mount is filtered or we are on a DR secondary we don't want to
		// keep the actual backend running, so we clean it up and set it to nil
		// so the router does not have a pointer to the object.
		if nilMount {
			backend.Cleanup(ctx)
			backend = nil
		}

	ROUTER_MOUNT:
		// Mount the backend
		err = c.router.Mount(backend, entry.Path, entry, view)
		if err != nil {
			c.logger.Error("failed to mount entry", "path", entry.Path, "error", err)
			return errLoadMountsFailed
		}

		// Initialize
		if !nilMount {
			// Bind locally
			localEntry := entry
			c.postUnsealFuncs = append(c.postUnsealFuncs, func() {
				if backend == nil {
					c.logger.Error("skipping initialization on nil backend", "path", localEntry.Path)
					return
				}

				err := backend.Initialize(ctx, &logical.InitializationRequest{Storage: view})
				if err != nil {
					c.logger.Error("failed to initialize mount entry", "path", localEntry.Path, "error", err)
				}
			})
		}

		if c.logger.IsInfo() {
			c.logger.Info("successfully mounted backend", "type", entry.Type, "path", entry.Path)
		}

		// Ensure the path is tainted if set in the mount table
		if entry.Tainted {
			c.router.Taint(ctx, entry.Path)
		}

		// Ensure the cache is populated, don't need the result
		NamespaceByID(ctx, entry.NamespaceID, c)
	}
	return nil
}

// unloadMounts is used before we seal the vault to reset the mounts to
// their unloaded state, calling Cleanup if defined. This is reversed by load and setup mounts.
func (c *Core) unloadMounts(ctx context.Context) error {
	c.mountsLock.Lock()
	defer c.mountsLock.Unlock()

	if c.mounts != nil {
		mountTable := c.mounts.shallowClone()
		for _, e := range mountTable.Entries {
			backend := c.router.MatchingBackend(namespace.ContextWithNamespace(ctx, e.namespace), e.Path)
			if backend != nil {
				backend.Cleanup(ctx)
			}

			viewPath := e.ViewPath()
			removePathCheckers(c, e, viewPath)
		}
	}

	c.mounts = nil
	c.router.reset()
	c.systemBarrierView = nil
	return nil
}

// newLogicalBackend is used to create and configure a new logical backend by name.
// It also returns the SHA256 of the plugin, if available.
func (c *Core) newLogicalBackend(ctx context.Context, entry *MountEntry, sysView logical.SystemView, view logical.Storage) (logical.Backend, string, error) {
	t := entry.Type
	if alias, ok := mountAliases[t]; ok {
		t = alias
	}

	var runningSha string
	f, ok := c.logicalBackends[t]
	if !ok {
		plug, err := c.pluginCatalog.Get(ctx, t, consts.PluginTypeSecrets, entry.Version)
		if err != nil {
			return nil, "", err
		}
		if plug == nil {
			errContext := t
			if entry.Version != "" {
				errContext += fmt.Sprintf(", version=%s", entry.Version)
			}
			return nil, "", fmt.Errorf("%w: %s", ErrPluginNotFound, errContext)
		}
		if len(plug.Sha256) > 0 {
			runningSha = hex.EncodeToString(plug.Sha256)
		}

		f = plugin.Factory
		if !plug.Builtin {
			f = wrapFactoryCheckPerms(c, plugin.Factory)
		}
	}
	// Set up conf to pass in plugin_name
	conf := make(map[string]string)
	for k, v := range entry.Options {
		conf[k] = v
	}

	switch {
	case entry.Type == "plugin":
		conf["plugin_name"] = entry.Config.PluginName
	default:
		conf["plugin_name"] = t
	}

	conf["plugin_type"] = consts.PluginTypeSecrets.String()
	conf["plugin_version"] = entry.Version

	backendLogger := c.baseLogger.Named(fmt.Sprintf("secrets.%s.%s", t, entry.Accessor))
	c.AddLogger(backendLogger)
	config := &logical.BackendConfig{
		StorageView: view,
		Logger:      backendLogger,
		Config:      conf,
		System:      sysView,
		BackendUUID: entry.BackendAwareUUID,
	}

	ctx = context.WithValue(ctx, "core_number", c.coreNumber)
	b, err := f(ctx, config)
	if err != nil {
		return nil, "", err
	}
	if b == nil {
		return nil, "", fmt.Errorf("nil backend of type %q returned from factory", t)
	}
	addLicenseCallback(c, b)

	return b, runningSha, nil
}

// defaultMountTable creates a default mount table
func (c *Core) defaultMountTable() *MountTable {
	table := &MountTable{
		Type: mountTableType,
	}
	table.Entries = append(table.Entries, c.requiredMountTable().Entries...)

	if os.Getenv("VAULT_INTERACTIVE_DEMO_SERVER") != "" {
		mountUUID, err := uuid.GenerateUUID()
		if err != nil {
			panic(fmt.Sprintf("could not create default secret mount UUID: %v", err))
		}
		mountAccessor, err := c.generateMountAccessor("kv")
		if err != nil {
			panic(fmt.Sprintf("could not generate default secret mount accessor: %v", err))
		}
		bUUID, err := uuid.GenerateUUID()
		if err != nil {
			panic(fmt.Sprintf("could not create default secret mount backend UUID: %v", err))
		}

		kvMount := &MountEntry{
			Table:            mountTableType,
			Path:             "secret/",
			Type:             "kv",
			Description:      "key/value secret storage",
			UUID:             mountUUID,
			Accessor:         mountAccessor,
			BackendAwareUUID: bUUID,
			Options: map[string]string{
				"version": "2",
			},
			RunningVersion: versions.GetBuiltinVersion(consts.PluginTypeSecrets, "kv"),
		}
		table.Entries = append(table.Entries, kvMount)
	}

	return table
}

// requiredMountTable() creates a mount table with entries required
// to be available
func (c *Core) requiredMountTable() *MountTable {
	table := &MountTable{
		Type: mountTableType,
	}
	cubbyholeUUID, err := uuid.GenerateUUID()
	if err != nil {
		panic(fmt.Sprintf("could not create cubbyhole UUID: %v", err))
	}
	cubbyholeAccessor, err := c.generateMountAccessor("cubbyhole")
	if err != nil {
		panic(fmt.Sprintf("could not generate cubbyhole accessor: %v", err))
	}
	cubbyholeBackendUUID, err := uuid.GenerateUUID()
	if err != nil {
		panic(fmt.Sprintf("could not create cubbyhole backend UUID: %v", err))
	}
	cubbyholeMount := &MountEntry{
		Table:            mountTableType,
		Path:             cubbyholeMountPath,
		Type:             cubbyholeMountType,
		Description:      "per-token private secret storage",
		UUID:             cubbyholeUUID,
		Accessor:         cubbyholeAccessor,
		Local:            true,
		BackendAwareUUID: cubbyholeBackendUUID,
		RunningVersion:   versions.GetBuiltinVersion(consts.PluginTypeSecrets, "cubbyhole"),
	}

	sysUUID, err := uuid.GenerateUUID()
	if err != nil {
		panic(fmt.Sprintf("could not create sys UUID: %v", err))
	}
	sysAccessor, err := c.generateMountAccessor("system")
	if err != nil {
		panic(fmt.Sprintf("could not generate sys accessor: %v", err))
	}
	sysBackendUUID, err := uuid.GenerateUUID()
	if err != nil {
		panic(fmt.Sprintf("could not create sys backend UUID: %v", err))
	}
	sysMount := &MountEntry{
		Table:            mountTableType,
		Path:             "sys/",
		Type:             systemMountType,
		Description:      "system endpoints used for control, policy and debugging",
		UUID:             sysUUID,
		Accessor:         sysAccessor,
		BackendAwareUUID: sysBackendUUID,
		SealWrap:         true, // Enable SealWrap since SystemBackend utilizes SealWrapStorage, see factory in addExtraLogicalBackends().
		Config: MountConfig{
			PassthroughRequestHeaders: []string{"Accept"},
		},
		RunningVersion: versions.DefaultBuiltinVersion,
	}

	identityUUID, err := uuid.GenerateUUID()
	if err != nil {
		panic(fmt.Sprintf("could not create identity mount entry UUID: %v", err))
	}
	identityAccessor, err := c.generateMountAccessor("identity")
	if err != nil {
		panic(fmt.Sprintf("could not generate identity accessor: %v", err))
	}
	identityBackendUUID, err := uuid.GenerateUUID()
	if err != nil {
		panic(fmt.Sprintf("could not create identity backend UUID: %v", err))
	}
	identityMount := &MountEntry{
		Table:            mountTableType,
		Path:             "identity/",
		Type:             "identity",
		Description:      "identity store",
		UUID:             identityUUID,
		Accessor:         identityAccessor,
		BackendAwareUUID: identityBackendUUID,
		Config: MountConfig{
			PassthroughRequestHeaders: []string{"Authorization"},
		},
		RunningVersion: versions.DefaultBuiltinVersion,
	}

	table.Entries = append(table.Entries, cubbyholeMount)
	table.Entries = append(table.Entries, sysMount)
	table.Entries = append(table.Entries, identityMount)

	return table
}

// This function returns tables that are singletons. The main usage of this is
// for replication, so we can send over mount info (especially, UUIDs of
// mounts, which are used for salts) for mounts that may not be able to be
// handled normally. After saving these values on the secondary, we let normal
// sync invalidation do its thing. Because of its use for replication, we
// exclude local mounts.
func (c *Core) singletonMountTables() (mounts, auth *MountTable) {
	mounts = &MountTable{}
	auth = &MountTable{}

	c.mountsLock.RLock()
	for _, entry := range c.mounts.Entries {
		if strutil.StrListContains(singletonMounts, entry.Type) && !entry.Local && entry.Namespace().ID == namespace.RootNamespaceID {
			mounts.Entries = append(mounts.Entries, entry)
		}
	}
	c.mountsLock.RUnlock()

	c.authLock.RLock()
	for _, entry := range c.auth.Entries {
		if strutil.StrListContains(singletonMounts, entry.Type) && !entry.Local && entry.Namespace().ID == namespace.RootNamespaceID {
			auth.Entries = append(auth.Entries, entry)
		}
	}
	c.authLock.RUnlock()

	return
}

func (c *Core) setCoreBackend(entry *MountEntry, backend logical.Backend, view *BarrierView) {
	switch entry.Type {
	case systemMountType:
		c.systemBackend = backend.(*SystemBackend)
		c.systemBarrierView = view
	case cubbyholeMountType:
		ch := backend.(*CubbyholeBackend)
		ch.saltUUID = entry.UUID
		ch.storageView = view
		c.cubbyholeBackend = ch
	case identityMountType:
		c.identityStore = backend.(*IdentityStore)
	}
}

func (c *Core) createMigrationStatus(from, to namespace.MountPathDetails) (string, error) {
	migrationID, err := uuid.GenerateUUID()
	if err != nil {
		return "", fmt.Errorf("error generating uuid for mount move invocation: %w", err)
	}
	migrationInfo := MountMigrationInfo{
		SourceMount:     from.Namespace.Path + from.MountPath,
		TargetMount:     to.Namespace.Path + to.MountPath,
		MigrationStatus: MigrationInProgressStatus.String(),
	}
	c.mountMigrationTracker.Store(migrationID, migrationInfo)
	return migrationID, nil
}

func (c *Core) setMigrationStatus(migrationID string, migrationStatus MountMigrationStatus) error {
	migrationInfoRaw, ok := c.mountMigrationTracker.Load(migrationID)
	if !ok {
		return fmt.Errorf("Migration Tracker entry missing for ID %s", migrationID)
	}
	migrationInfo := migrationInfoRaw.(MountMigrationInfo)
	migrationInfo.MigrationStatus = migrationStatus.String()
	c.mountMigrationTracker.Store(migrationID, migrationInfo)
	return nil
}

func (c *Core) readMigrationStatus(migrationID string) *MountMigrationInfo {
	migrationInfoRaw, ok := c.mountMigrationTracker.Load(migrationID)
	if !ok {
		return nil
	}
	migrationInfo := migrationInfoRaw.(MountMigrationInfo)
	return &migrationInfo
}<|MERGE_RESOLUTION|>--- conflicted
+++ resolved
@@ -385,12 +385,9 @@
 	AllowedResponseHeaders    []string              `json:"allowed_response_headers,omitempty" structs:"allowed_response_headers" mapstructure:"allowed_response_headers"`
 	TokenType                 string                `json:"token_type" structs:"token_type" mapstructure:"token_type"`
 	AllowedManagedKeys        []string              `json:"allowed_managed_keys,omitempty" mapstructure:"allowed_managed_keys"`
-<<<<<<< HEAD
 	UserLockoutConfig         UserLockoutConfig     `json:"user_lockout_config,omitempty" mapstructure:"user_lockout_config"`
-=======
 	PluginVersion             string                `json:"plugin_version,omitempty" mapstructure:"plugin_version"`
 
->>>>>>> c2d427e7
 	// PluginName is the name of the plugin registered in the catalog.
 	//
 	// Deprecated: MountEntry.Type should be used instead for Vault 1.0.0 and beyond.
