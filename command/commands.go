package command

import (
	"os"
	"os/signal"
	"syscall"

	"github.com/hashicorp/vault/audit"
	"github.com/hashicorp/vault/builtin/plugin"
	"github.com/hashicorp/vault/sdk/logical"
	"github.com/hashicorp/vault/sdk/physical"
	"github.com/hashicorp/vault/version"
	"github.com/mitchellh/cli"

	/*
		The builtinplugins package is initialized here because it, in turn,
		initializes the database plugins.
		They register multiple database drivers for the "database/sql" package.
	*/
	_ "github.com/hashicorp/vault/helper/builtinplugins"

	auditFile "github.com/hashicorp/vault/builtin/audit/file"
	auditSocket "github.com/hashicorp/vault/builtin/audit/socket"
	auditSyslog "github.com/hashicorp/vault/builtin/audit/syslog"

	credAliCloud "github.com/hashicorp/vault-plugin-auth-alicloud"
	credCentrify "github.com/hashicorp/vault-plugin-auth-centrify"
	credCF "github.com/hashicorp/vault-plugin-auth-cf"
	credGcp "github.com/hashicorp/vault-plugin-auth-gcp/plugin"
	credOIDC "github.com/hashicorp/vault-plugin-auth-jwt"
	credKerb "github.com/hashicorp/vault-plugin-auth-kerberos"
	credOCI "github.com/hashicorp/vault-plugin-auth-oci"
	credAws "github.com/hashicorp/vault/builtin/credential/aws"
	credCert "github.com/hashicorp/vault/builtin/credential/cert"
	credGitHub "github.com/hashicorp/vault/builtin/credential/github"
	credLdap "github.com/hashicorp/vault/builtin/credential/ldap"
	credOkta "github.com/hashicorp/vault/builtin/credential/okta"
	credToken "github.com/hashicorp/vault/builtin/credential/token"
	credUserpass "github.com/hashicorp/vault/builtin/credential/userpass"

	logicalKv "github.com/hashicorp/vault-plugin-secrets-kv"
	logicalDb "github.com/hashicorp/vault/builtin/logical/database"

	physAerospike "github.com/hashicorp/vault/physical/aerospike"
	physAliCloudOSS "github.com/hashicorp/vault/physical/alicloudoss"
	physAzure "github.com/hashicorp/vault/physical/azure"
	physCassandra "github.com/hashicorp/vault/physical/cassandra"
	physCockroachDB "github.com/hashicorp/vault/physical/cockroachdb"
	physConsul "github.com/hashicorp/vault/physical/consul"
	physCouchDB "github.com/hashicorp/vault/physical/couchdb"
	physDynamoDB "github.com/hashicorp/vault/physical/dynamodb"
	physEtcd "github.com/hashicorp/vault/physical/etcd"
	physFoundationDB "github.com/hashicorp/vault/physical/foundationdb"
	physGCS "github.com/hashicorp/vault/physical/gcs"
	physManta "github.com/hashicorp/vault/physical/manta"
	physMSSQL "github.com/hashicorp/vault/physical/mssql"
	physMySQL "github.com/hashicorp/vault/physical/mysql"
	physOCI "github.com/hashicorp/vault/physical/oci"
	physPostgreSQL "github.com/hashicorp/vault/physical/postgresql"
	physRaft "github.com/hashicorp/vault/physical/raft"
	physS3 "github.com/hashicorp/vault/physical/s3"
	physSpanner "github.com/hashicorp/vault/physical/spanner"
	physSwift "github.com/hashicorp/vault/physical/swift"
	physZooKeeper "github.com/hashicorp/vault/physical/zookeeper"
	physFile "github.com/hashicorp/vault/sdk/physical/file"
	physInmem "github.com/hashicorp/vault/sdk/physical/inmem"

	sr "github.com/hashicorp/vault/serviceregistration"
	csr "github.com/hashicorp/vault/serviceregistration/consul"
	ksr "github.com/hashicorp/vault/serviceregistration/kubernetes"
)

const (
	// EnvVaultCLINoColor is an env var that toggles colored UI output.
	EnvVaultCLINoColor = `VAULT_CLI_NO_COLOR`
	// EnvVaultFormat is the output format
	EnvVaultFormat = `VAULT_FORMAT`
	// EnvVaultLicense is an env var used in Vault Enterprise to provide a license blob
	EnvVaultLicense = "VAULT_LICENSE"
	// EnvVaultLicensePath is an env var used in Vault Enterprise to provide a
	// path to a license file on disk
	EnvVaultLicensePath = "VAULT_LICENSE_PATH"
	// EnvVaultDetailed is to output detailed information (e.g., ListResponseWithInfo).
	EnvVaultDetailed = `VAULT_DETAILED`
	// EnvVaultLogFormat is used to specify the log format. Supported values are "standard" and "json"
	EnvVaultLogFormat = "VAULT_LOG_FORMAT"
	// EnvVaultLogLevel is used to specify the log level applied to logging
	// Supported log levels: Trace, Debug, Error, Warn, Info
	EnvVaultLogLevel = "VAULT_LOG_LEVEL"
	// EnvVaultExperiments defines the experiments to enable for a server as a
	// comma separated list. See experiments.ValidExperiments() for the list of
	// valid experiments. Not mutable or persisted in storage, only read and
	// logged at startup _per node_. This was initially introduced for the events
	// system being developed over multiple release cycles.
	EnvVaultExperiments = "VAULT_EXPERIMENTS"

	// DisableSSCTokens is an env var used to disable index bearing
	// token functionality
	DisableSSCTokens = "VAULT_DISABLE_SERVER_SIDE_CONSISTENT_TOKENS"

	// flagNameAddress is the flag used in the base command to read in the
	// address of the Vault server.
	flagNameAddress = "address"
	// flagnameCACert is the flag used in the base command to read in the CA
	// cert.
	flagNameCACert = "ca-cert"
	// flagnameCAPath is the flag used in the base command to read in the CA
	// cert path.
	flagNameCAPath = "ca-path"
	// flagNameClientCert is the flag used in the base command to read in the
	// client key
	flagNameClientKey = "client-key"
	// flagNameClientCert is the flag used in the base command to read in the
	// client cert
	flagNameClientCert = "client-cert"
	// flagNameTLSSkipVerify is the flag used in the base command to read in
	// the option to ignore TLS certificate verification.
	flagNameTLSSkipVerify = "tls-skip-verify"
	// flagTLSServerName is the flag used in the base command to read in
	// the TLS server name.
	flagTLSServerName = "tls-server-name"
	// flagNameAuditNonHMACRequestKeys is the flag name used for auth/secrets enable
	flagNameAuditNonHMACRequestKeys = "audit-non-hmac-request-keys"
	// flagNameAuditNonHMACResponseKeys is the flag name used for auth/secrets enable
	flagNameAuditNonHMACResponseKeys = "audit-non-hmac-response-keys"
	// flagNameDescription is the flag name used for tuning the secret and auth mount description parameter
	flagNameDescription = "description"
	// flagListingVisibility is the flag to toggle whether to show the mount in the UI-specific listing endpoint
	flagNameListingVisibility = "listing-visibility"
	// flagNamePassthroughRequestHeaders is the flag name used to set passthrough request headers to the backend
	flagNamePassthroughRequestHeaders = "passthrough-request-headers"
	// flagNameAllowedResponseHeaders is used to set allowed response headers from a plugin
	flagNameAllowedResponseHeaders = "allowed-response-headers"
	// flagNameTokenType is the flag name used to force a specific token type
	flagNameTokenType = "token-type"
	// flagNameAllowedManagedKeys is the flag name used for auth/secrets enable
	flagNameAllowedManagedKeys = "allowed-managed-keys"
	// flagNamePluginVersion selects what version of a plugin should be used.
	flagNamePluginVersion = "plugin-version"
	// flagNameUserLockoutThreshold is the flag name used for tuning the auth mount lockout threshold parameter
	flagNameUserLockoutThreshold = "user-lockout-threshold"
	// flagNameUserLockoutDuration is the flag name used for tuning the auth mount lockout duration parameter
	flagNameUserLockoutDuration = "user-lockout-duration"
	// flagNameUserLockoutCounterResetDuration is the flag name used for tuning the auth mount lockout counter reset parameter
	flagNameUserLockoutCounterResetDuration = "user-lockout-counter-reset-duration"
	// flagNameUserLockoutDisable is the flag name used for tuning the auth mount disable lockout parameter
	flagNameUserLockoutDisable = "user-lockout-disable"
	// flagNameDisableRedirects is used to prevent the client from honoring a single redirect as a response to a request
	flagNameDisableRedirects = "disable-redirects"
	// flagNameCombineLogs is used to specify whether log output should be combined and sent to stdout
	flagNameCombineLogs = "combine-logs"
	// flagNameLogFile is used to specify the path to the log file that Vault should use for logging
	flagNameLogFile = "log-file"
	// flagNameLogRotateBytes is the flag used to specify the number of bytes a log file should be before it is rotated.
	flagNameLogRotateBytes = "log-rotate-bytes"
	// flagNameLogRotateDuration is the flag used to specify the duration after which a log file should be rotated.
	flagNameLogRotateDuration = "log-rotate-duration"
	// flagNameLogRotateMaxFiles is the flag used to specify the maximum number of older/archived log files to keep.
	flagNameLogRotateMaxFiles = "log-rotate-max-files"
	// flagNameLogFormat is the flag used to specify the log format. Supported values are "standard" and "json"
	flagNameLogFormat = "log-format"
	// flagNameLogLevel is used to specify the log level applied to logging
	// Supported log levels: Trace, Debug, Error, Warn, Info
	flagNameLogLevel = "log-level"
)

var (
	auditBackends = map[string]audit.Factory{
		"file":   auditFile.Factory,
		"socket": auditSocket.Factory,
		"syslog": auditSyslog.Factory,
	}

	credentialBackends = map[string]logical.Factory{
		"plugin": plugin.Factory,
	}

	logicalBackends = map[string]logical.Factory{
		"plugin":   plugin.Factory,
		"database": logicalDb.Factory,
		// This is also available in the plugin catalog, but is here due to the need to
		// automatically mount it.
		"kv": logicalKv.Factory,
	}

	physicalBackends = map[string]physical.Factory{
		"aerospike":              physAerospike.NewAerospikeBackend,
		"alicloudoss":            physAliCloudOSS.NewAliCloudOSSBackend,
		"azure":                  physAzure.NewAzureBackend,
		"cassandra":              physCassandra.NewCassandraBackend,
		"cockroachdb":            physCockroachDB.NewCockroachDBBackend,
		"consul":                 physConsul.NewConsulBackend,
		"couchdb_transactional":  physCouchDB.NewTransactionalCouchDBBackend,
		"couchdb":                physCouchDB.NewCouchDBBackend,
		"dynamodb":               physDynamoDB.NewDynamoDBBackend,
		"etcd":                   physEtcd.NewEtcdBackend,
		"file_transactional":     physFile.NewTransactionalFileBackend,
		"file":                   physFile.NewFileBackend,
		"foundationdb":           physFoundationDB.NewFDBBackend,
		"gcs":                    physGCS.NewBackend,
		"inmem_ha":               physInmem.NewInmemHA,
		"inmem_transactional_ha": physInmem.NewTransactionalInmemHA,
		"inmem_transactional":    physInmem.NewTransactionalInmem,
		"inmem":                  physInmem.NewInmem,
		"manta":                  physManta.NewMantaBackend,
		"mssql":                  physMSSQL.NewMSSQLBackend,
		"mysql":                  physMySQL.NewMySQLBackend,
		"oci":                    physOCI.NewBackend,
		"postgresql":             physPostgreSQL.NewPostgreSQLBackend,
		"s3":                     physS3.NewS3Backend,
		"spanner":                physSpanner.NewBackend,
		"swift":                  physSwift.NewSwiftBackend,
		"raft":                   physRaft.NewRaftBackend,
		"zookeeper":              physZooKeeper.NewZooKeeperBackend,
	}

	serviceRegistrations = map[string]sr.Factory{
		"consul":     csr.NewServiceRegistration,
		"kubernetes": ksr.NewServiceRegistration,
	}

	initCommandsEnt = func(ui, serverCmdUi cli.Ui, runOpts *RunOptions) {}
)

// Commands is the mapping of all the available commands.
var Commands map[string]cli.CommandFactory

func initCommands(ui, serverCmdUi cli.Ui, runOpts *RunOptions) {
	loginHandlers := map[string]LoginHandler{
		"alicloud": &credAliCloud.CLIHandler{},
		"aws":      &credAws.CLIHandler{},
		"centrify": &credCentrify.CLIHandler{},
		"cert":     &credCert.CLIHandler{},
		"cf":       &credCF.CLIHandler{},
		"gcp":      &credGcp.CLIHandler{},
		"github":   &credGitHub.CLIHandler{},
		"kerberos": &credKerb.CLIHandler{},
		"ldap":     &credLdap.CLIHandler{},
		"oci":      &credOCI.CLIHandler{},
		"oidc":     &credOIDC.CLIHandler{},
		"okta":     &credOkta.CLIHandler{},
		"pcf":      &credCF.CLIHandler{}, // Deprecated.
		"radius": &credUserpass.CLIHandler{
			DefaultMount: "radius",
		},
		"token": &credToken.CLIHandler{},
		"userpass": &credUserpass.CLIHandler{
			DefaultMount: "userpass",
		},
	}

	getBaseCommand := func() *BaseCommand {
		return &BaseCommand{
			UI:          ui,
			tokenHelper: runOpts.TokenHelper,
			flagAddress: runOpts.Address,
			client:      runOpts.Client,
		}
	}

	Commands = map[string]cli.CommandFactory{
		"agent": func() (cli.Command, error) {
			return &AgentCommand{
				BaseCommand: &BaseCommand{
					UI: serverCmdUi,
				},
				ShutdownCh: MakeShutdownCh(),
				SighupCh:   MakeSighupCh(),
			}, nil
		},
		"audit": func() (cli.Command, error) {
			return &AuditCommand{
				BaseCommand: getBaseCommand(),
			}, nil
		},
		"audit disable": func() (cli.Command, error) {
			return &AuditDisableCommand{
				BaseCommand: getBaseCommand(),
			}, nil
		},
		"audit enable": func() (cli.Command, error) {
			return &AuditEnableCommand{
				BaseCommand: getBaseCommand(),
			}, nil
		},
		"audit list": func() (cli.Command, error) {
			return &AuditListCommand{
				BaseCommand: getBaseCommand(),
			}, nil
		},
		"auth tune": func() (cli.Command, error) {
			return &AuthTuneCommand{
				BaseCommand: getBaseCommand(),
			}, nil
		},
		"auth": func() (cli.Command, error) {
			return &AuthCommand{
				BaseCommand: getBaseCommand(),
			}, nil
		},
		"auth disable": func() (cli.Command, error) {
			return &AuthDisableCommand{
				BaseCommand: getBaseCommand(),
			}, nil
		},
		"auth enable": func() (cli.Command, error) {
			return &AuthEnableCommand{
				BaseCommand: getBaseCommand(),
			}, nil
		},
		"auth help": func() (cli.Command, error) {
			return &AuthHelpCommand{
				BaseCommand: getBaseCommand(),
				Handlers:    loginHandlers,
			}, nil
		},
		"auth list": func() (cli.Command, error) {
			return &AuthListCommand{
				BaseCommand: getBaseCommand(),
			}, nil
		},
		"auth move": func() (cli.Command, error) {
			return &AuthMoveCommand{
				BaseCommand: getBaseCommand(),
			}, nil
		},
		"debug": func() (cli.Command, error) {
			return &DebugCommand{
				BaseCommand: getBaseCommand(),
				ShutdownCh:  MakeShutdownCh(),
			}, nil
		},
		"delete": func() (cli.Command, error) {
			return &DeleteCommand{
				BaseCommand: getBaseCommand(),
			}, nil
		},
		"lease": func() (cli.Command, error) {
			return &LeaseCommand{
				BaseCommand: getBaseCommand(),
			}, nil
		},
		"lease renew": func() (cli.Command, error) {
			return &LeaseRenewCommand{
				BaseCommand: getBaseCommand(),
			}, nil
		},
		"lease lookup": func() (cli.Command, error) {
			return &LeaseLookupCommand{
				BaseCommand: getBaseCommand(),
			}, nil
		},
		"lease revoke": func() (cli.Command, error) {
			return &LeaseRevokeCommand{
				BaseCommand: getBaseCommand(),
			}, nil
		},
		"list": func() (cli.Command, error) {
			return &ListCommand{
				BaseCommand: getBaseCommand(),
			}, nil
		},
		"login": func() (cli.Command, error) {
			return &LoginCommand{
				BaseCommand: getBaseCommand(),
				Handlers:    loginHandlers,
			}, nil
		},
		"namespace": func() (cli.Command, error) {
			return &NamespaceCommand{
				BaseCommand: getBaseCommand(),
			}, nil
		},
		"namespace list": func() (cli.Command, error) {
			return &NamespaceListCommand{
				BaseCommand: getBaseCommand(),
			}, nil
		},
		"namespace lookup": func() (cli.Command, error) {
			return &NamespaceLookupCommand{
				BaseCommand: getBaseCommand(),
			}, nil
		},
		"namespace create": func() (cli.Command, error) {
			return &NamespaceCreateCommand{
				BaseCommand: getBaseCommand(),
			}, nil
		},
		"namespace patch": func() (cli.Command, error) {
			return &NamespacePatchCommand{
				BaseCommand: getBaseCommand(),
			}, nil
		},
		"namespace delete": func() (cli.Command, error) {
			return &NamespaceDeleteCommand{
				BaseCommand: getBaseCommand(),
			}, nil
		},
		"namespace lock": func() (cli.Command, error) {
			return &NamespaceAPILockCommand{
				BaseCommand: getBaseCommand(),
			}, nil
		},
		"namespace unlock": func() (cli.Command, error) {
			return &NamespaceAPIUnlockCommand{
				BaseCommand: getBaseCommand(),
			}, nil
		},
		"operator": func() (cli.Command, error) {
			return &OperatorCommand{
				BaseCommand: getBaseCommand(),
			}, nil
		},
		"operator diagnose": func() (cli.Command, error) {
			return &OperatorDiagnoseCommand{
				BaseCommand: getBaseCommand(),
			}, nil
		},
		"operator generate-root": func() (cli.Command, error) {
			return &OperatorGenerateRootCommand{
				BaseCommand: getBaseCommand(),
			}, nil
		},
		"operator init": func() (cli.Command, error) {
			return &OperatorInitCommand{
				BaseCommand: getBaseCommand(),
			}, nil
		},
		"operator key-status": func() (cli.Command, error) {
			return &OperatorKeyStatusCommand{
				BaseCommand: getBaseCommand(),
			}, nil
		},
		"operator migrate": func() (cli.Command, error) {
			return &OperatorMigrateCommand{
				BaseCommand:      getBaseCommand(),
				PhysicalBackends: physicalBackends,
				ShutdownCh:       MakeShutdownCh(),
			}, nil
		},
		"operator raft": func() (cli.Command, error) {
			return &OperatorRaftCommand{
				BaseCommand: getBaseCommand(),
			}, nil
		},
		"operator raft autopilot get-config": func() (cli.Command, error) {
			return &OperatorRaftAutopilotGetConfigCommand{
				BaseCommand: getBaseCommand(),
			}, nil
		},
		"operator raft autopilot set-config": func() (cli.Command, error) {
			return &OperatorRaftAutopilotSetConfigCommand{
				BaseCommand: getBaseCommand(),
			}, nil
		},
		"operator raft autopilot state": func() (cli.Command, error) {
			return &OperatorRaftAutopilotStateCommand{
				BaseCommand: getBaseCommand(),
			}, nil
		},
		"operator raft list-peers": func() (cli.Command, error) {
			return &OperatorRaftListPeersCommand{
				BaseCommand: getBaseCommand(),
			}, nil
		},
		"operator raft join": func() (cli.Command, error) {
			return &OperatorRaftJoinCommand{
				BaseCommand: getBaseCommand(),
			}, nil
		},
		"operator raft remove-peer": func() (cli.Command, error) {
			return &OperatorRaftRemovePeerCommand{
				BaseCommand: getBaseCommand(),
			}, nil
		},
		"operator raft snapshot": func() (cli.Command, error) {
			return &OperatorRaftSnapshotCommand{
				BaseCommand: getBaseCommand(),
			}, nil
		},
		"operator raft snapshot restore": func() (cli.Command, error) {
			return &OperatorRaftSnapshotRestoreCommand{
				BaseCommand: getBaseCommand(),
			}, nil
		},
		"operator raft snapshot save": func() (cli.Command, error) {
			return &OperatorRaftSnapshotSaveCommand{
				BaseCommand: getBaseCommand(),
			}, nil
		},
		"operator rekey": func() (cli.Command, error) {
			return &OperatorRekeyCommand{
				BaseCommand: getBaseCommand(),
			}, nil
		},
		"operator rotate": func() (cli.Command, error) {
			return &OperatorRotateCommand{
				BaseCommand: getBaseCommand(),
			}, nil
		},
		"operator seal": func() (cli.Command, error) {
			return &OperatorSealCommand{
				BaseCommand: getBaseCommand(),
			}, nil
		},
		"operator step-down": func() (cli.Command, error) {
			return &OperatorStepDownCommand{
				BaseCommand: getBaseCommand(),
			}, nil
		},
		"operator usage": func() (cli.Command, error) {
			return &OperatorUsageCommand{
				BaseCommand: getBaseCommand(),
			}, nil
		},
		"operator unseal": func() (cli.Command, error) {
			return &OperatorUnsealCommand{
				BaseCommand: getBaseCommand(),
			}, nil
		},
		"operator members": func() (cli.Command, error) {
			return &OperatorMembersCommand{
				BaseCommand: getBaseCommand(),
			}, nil
		},
		"patch": func() (cli.Command, error) {
			return &PatchCommand{
				BaseCommand: getBaseCommand(),
			}, nil
		},
		"path-help": func() (cli.Command, error) {
			return &PathHelpCommand{
				BaseCommand: getBaseCommand(),
			}, nil
		},
<<<<<<< HEAD
		"pki verify-sign": func() (cli.Command, error) {
			return &PKIVerifySignCommand{
=======
		"pki": func() (cli.Command, error) {
			return &PKICommand{
				BaseCommand: getBaseCommand(),
			}, nil
		},
		"pki health-check": func() (cli.Command, error) {
			return &PKIHealthCheckCommand{
>>>>>>> b6b0713c
				BaseCommand: getBaseCommand(),
			}, nil
		},
		"plugin": func() (cli.Command, error) {
			return &PluginCommand{
				BaseCommand: getBaseCommand(),
			}, nil
		},
		"plugin deregister": func() (cli.Command, error) {
			return &PluginDeregisterCommand{
				BaseCommand: getBaseCommand(),
			}, nil
		},
		"plugin info": func() (cli.Command, error) {
			return &PluginInfoCommand{
				BaseCommand: getBaseCommand(),
			}, nil
		},
		"plugin list": func() (cli.Command, error) {
			return &PluginListCommand{
				BaseCommand: getBaseCommand(),
			}, nil
		},
		"plugin register": func() (cli.Command, error) {
			return &PluginRegisterCommand{
				BaseCommand: getBaseCommand(),
			}, nil
		},
		"plugin reload": func() (cli.Command, error) {
			return &PluginReloadCommand{
				BaseCommand: getBaseCommand(),
			}, nil
		},
		"plugin reload-status": func() (cli.Command, error) {
			return &PluginReloadStatusCommand{
				BaseCommand: getBaseCommand(),
			}, nil
		},
		"policy": func() (cli.Command, error) {
			return &PolicyCommand{
				BaseCommand: getBaseCommand(),
			}, nil
		},
		"policy delete": func() (cli.Command, error) {
			return &PolicyDeleteCommand{
				BaseCommand: getBaseCommand(),
			}, nil
		},
		"policy fmt": func() (cli.Command, error) {
			return &PolicyFmtCommand{
				BaseCommand: getBaseCommand(),
			}, nil
		},
		"policy list": func() (cli.Command, error) {
			return &PolicyListCommand{
				BaseCommand: getBaseCommand(),
			}, nil
		},
		"policy read": func() (cli.Command, error) {
			return &PolicyReadCommand{
				BaseCommand: getBaseCommand(),
			}, nil
		},
		"policy write": func() (cli.Command, error) {
			return &PolicyWriteCommand{
				BaseCommand: getBaseCommand(),
			}, nil
		},
		"print": func() (cli.Command, error) {
			return &PrintCommand{
				BaseCommand: getBaseCommand(),
			}, nil
		},
		"print token": func() (cli.Command, error) {
			return &PrintTokenCommand{
				BaseCommand: getBaseCommand(),
			}, nil
		},
		"read": func() (cli.Command, error) {
			return &ReadCommand{
				BaseCommand: getBaseCommand(),
			}, nil
		},
		"secrets": func() (cli.Command, error) {
			return &SecretsCommand{
				BaseCommand: getBaseCommand(),
			}, nil
		},
		"secrets disable": func() (cli.Command, error) {
			return &SecretsDisableCommand{
				BaseCommand: getBaseCommand(),
			}, nil
		},
		"secrets enable": func() (cli.Command, error) {
			return &SecretsEnableCommand{
				BaseCommand: getBaseCommand(),
			}, nil
		},
		"secrets list": func() (cli.Command, error) {
			return &SecretsListCommand{
				BaseCommand: getBaseCommand(),
			}, nil
		},
		"secrets move": func() (cli.Command, error) {
			return &SecretsMoveCommand{
				BaseCommand: getBaseCommand(),
			}, nil
		},
		"secrets tune": func() (cli.Command, error) {
			return &SecretsTuneCommand{
				BaseCommand: getBaseCommand(),
			}, nil
		},
		"server": func() (cli.Command, error) {
			return &ServerCommand{
				BaseCommand: &BaseCommand{
					UI:          serverCmdUi,
					tokenHelper: runOpts.TokenHelper,
					flagAddress: runOpts.Address,
				},
				AuditBackends:      auditBackends,
				CredentialBackends: credentialBackends,
				LogicalBackends:    logicalBackends,
				PhysicalBackends:   physicalBackends,

				ServiceRegistrations: serviceRegistrations,

				ShutdownCh: MakeShutdownCh(),
				SighupCh:   MakeSighupCh(),
				SigUSR2Ch:  MakeSigUSR2Ch(),
			}, nil
		},
		"ssh": func() (cli.Command, error) {
			return &SSHCommand{
				BaseCommand: getBaseCommand(),
			}, nil
		},
		"status": func() (cli.Command, error) {
			return &StatusCommand{
				BaseCommand: getBaseCommand(),
			}, nil
		},
		"token": func() (cli.Command, error) {
			return &TokenCommand{
				BaseCommand: getBaseCommand(),
			}, nil
		},
		"token create": func() (cli.Command, error) {
			return &TokenCreateCommand{
				BaseCommand: getBaseCommand(),
			}, nil
		},
		"token capabilities": func() (cli.Command, error) {
			return &TokenCapabilitiesCommand{
				BaseCommand: getBaseCommand(),
			}, nil
		},
		"token lookup": func() (cli.Command, error) {
			return &TokenLookupCommand{
				BaseCommand: getBaseCommand(),
			}, nil
		},
		"token renew": func() (cli.Command, error) {
			return &TokenRenewCommand{
				BaseCommand: getBaseCommand(),
			}, nil
		},
		"token revoke": func() (cli.Command, error) {
			return &TokenRevokeCommand{
				BaseCommand: getBaseCommand(),
			}, nil
		},
		"unwrap": func() (cli.Command, error) {
			return &UnwrapCommand{
				BaseCommand: getBaseCommand(),
			}, nil
		},
		"version": func() (cli.Command, error) {
			return &VersionCommand{
				VersionInfo: version.GetVersion(),
				BaseCommand: getBaseCommand(),
			}, nil
		},
		"version-history": func() (cli.Command, error) {
			return &VersionHistoryCommand{
				BaseCommand: getBaseCommand(),
			}, nil
		},
		"write": func() (cli.Command, error) {
			return &WriteCommand{
				BaseCommand: getBaseCommand(),
			}, nil
		},
		"kv": func() (cli.Command, error) {
			return &KVCommand{
				BaseCommand: getBaseCommand(),
			}, nil
		},
		"kv put": func() (cli.Command, error) {
			return &KVPutCommand{
				BaseCommand: getBaseCommand(),
			}, nil
		},
		"kv patch": func() (cli.Command, error) {
			return &KVPatchCommand{
				BaseCommand: getBaseCommand(),
			}, nil
		},
		"kv rollback": func() (cli.Command, error) {
			return &KVRollbackCommand{
				BaseCommand: getBaseCommand(),
			}, nil
		},
		"kv get": func() (cli.Command, error) {
			return &KVGetCommand{
				BaseCommand: getBaseCommand(),
			}, nil
		},
		"kv delete": func() (cli.Command, error) {
			return &KVDeleteCommand{
				BaseCommand: getBaseCommand(),
			}, nil
		},
		"kv list": func() (cli.Command, error) {
			return &KVListCommand{
				BaseCommand: getBaseCommand(),
			}, nil
		},
		"kv destroy": func() (cli.Command, error) {
			return &KVDestroyCommand{
				BaseCommand: getBaseCommand(),
			}, nil
		},
		"kv undelete": func() (cli.Command, error) {
			return &KVUndeleteCommand{
				BaseCommand: getBaseCommand(),
			}, nil
		},
		"kv enable-versioning": func() (cli.Command, error) {
			return &KVEnableVersioningCommand{
				BaseCommand: getBaseCommand(),
			}, nil
		},
		"kv metadata": func() (cli.Command, error) {
			return &KVMetadataCommand{
				BaseCommand: getBaseCommand(),
			}, nil
		},
		"kv metadata put": func() (cli.Command, error) {
			return &KVMetadataPutCommand{
				BaseCommand: getBaseCommand(),
			}, nil
		},
		"kv metadata patch": func() (cli.Command, error) {
			return &KVMetadataPatchCommand{
				BaseCommand: getBaseCommand(),
			}, nil
		},
		"kv metadata get": func() (cli.Command, error) {
			return &KVMetadataGetCommand{
				BaseCommand: getBaseCommand(),
			}, nil
		},
		"kv metadata delete": func() (cli.Command, error) {
			return &KVMetadataDeleteCommand{
				BaseCommand: getBaseCommand(),
			}, nil
		},
		"monitor": func() (cli.Command, error) {
			return &MonitorCommand{
				BaseCommand: getBaseCommand(),
				ShutdownCh:  MakeShutdownCh(),
			}, nil
		},
	}

	initCommandsEnt(ui, serverCmdUi, runOpts)
}

// MakeShutdownCh returns a channel that can be used for shutdown
// notifications for commands. This channel will send a message for every
// SIGINT or SIGTERM received.
func MakeShutdownCh() chan struct{} {
	resultCh := make(chan struct{})

	shutdownCh := make(chan os.Signal, 4)
	signal.Notify(shutdownCh, os.Interrupt, syscall.SIGTERM)
	go func() {
		<-shutdownCh
		close(resultCh)
	}()
	return resultCh
}

// MakeSighupCh returns a channel that can be used for SIGHUP
// reloading. This channel will send a message for every
// SIGHUP received.
func MakeSighupCh() chan struct{} {
	resultCh := make(chan struct{})

	signalCh := make(chan os.Signal, 4)
	signal.Notify(signalCh, syscall.SIGHUP)
	go func() {
		for {
			<-signalCh
			resultCh <- struct{}{}
		}
	}()
	return resultCh
}<|MERGE_RESOLUTION|>--- conflicted
+++ resolved
@@ -533,18 +533,18 @@
 				BaseCommand: getBaseCommand(),
 			}, nil
 		},
-<<<<<<< HEAD
+		"pki": func() (cli.Command, error) {
+			return &PKICommand{
+				BaseCommand: getBaseCommand(),
+			}, nil
+		},
+		"pki health-check": func() (cli.Command, error) {
+			return &PKIHealthCheckCommand{
+				BaseCommand: getBaseCommand(),
+			}, nil
+		},
 		"pki verify-sign": func() (cli.Command, error) {
 			return &PKIVerifySignCommand{
-=======
-		"pki": func() (cli.Command, error) {
-			return &PKICommand{
-				BaseCommand: getBaseCommand(),
-			}, nil
-		},
-		"pki health-check": func() (cli.Command, error) {
-			return &PKIHealthCheckCommand{
->>>>>>> b6b0713c
 				BaseCommand: getBaseCommand(),
 			}, nil
 		},
